/*
 * Licensed to Elasticsearch under one or more contributor
 * license agreements. See the NOTICE file distributed with
 * this work for additional information regarding copyright
 * ownership. Elasticsearch licenses this file to you under
 * the Apache License, Version 2.0 (the "License"); you may
 * not use this file except in compliance with the License.
 * You may obtain a copy of the License at
 *
 *    http://www.apache.org/licenses/LICENSE-2.0
 *
 * Unless required by applicable law or agreed to in writing,
 * software distributed under the License is distributed on an
 * "AS IS" BASIS, WITHOUT WARRANTIES OR CONDITIONS OF ANY
 * KIND, either express or implied.  See the License for the
 * specific language governing permissions and limitations
 * under the License.
 */

package org.elasticsearch.index.engine;

import org.apache.lucene.index.DirectoryReader;
import org.apache.lucene.index.IndexCommit;
import org.apache.lucene.index.IndexFormatTooOldException;
import org.apache.lucene.index.IndexReader;
import org.apache.lucene.index.IndexWriter;
import org.apache.lucene.index.IndexWriterConfig;
import org.apache.lucene.index.LeafReader;
import org.apache.lucene.index.LiveIndexWriterConfig;
import org.apache.lucene.index.MergePolicy;
import org.apache.lucene.index.SegmentCommitInfo;
import org.apache.lucene.index.SegmentInfos;
import org.apache.lucene.index.Term;
import org.apache.lucene.search.IndexSearcher;
import org.apache.lucene.search.SearcherFactory;
import org.apache.lucene.search.SearcherManager;
import org.apache.lucene.store.AlreadyClosedException;
import org.apache.lucene.store.Directory;
import org.apache.lucene.store.LockObtainFailedException;
import org.apache.lucene.util.BytesRef;
import org.apache.lucene.util.IOUtils;
import org.apache.lucene.util.InfoStream;
import org.elasticsearch.ExceptionsHelper;
import org.elasticsearch.action.fieldstats.FieldStats;
import org.elasticsearch.common.Nullable;
import org.elasticsearch.common.lease.Releasable;
import org.elasticsearch.common.logging.ESLogger;
import org.elasticsearch.common.lucene.LoggerInfoStream;
import org.elasticsearch.common.lucene.Lucene;
import org.elasticsearch.common.lucene.index.ElasticsearchDirectoryReader;
import org.elasticsearch.common.lucene.uid.Versions;
import org.elasticsearch.common.unit.ByteSizeValue;
import org.elasticsearch.common.util.concurrent.AbstractRunnable;
import org.elasticsearch.common.util.concurrent.KeyedLock;
import org.elasticsearch.common.util.concurrent.ReleasableLock;
import org.elasticsearch.index.IndexSettings;
import org.elasticsearch.index.mapper.Uid;
import org.elasticsearch.index.mapper.internal.SeqNoFieldMapper;
import org.elasticsearch.index.merge.MergeStats;
import org.elasticsearch.index.merge.OnGoingMerge;
import org.elasticsearch.index.seqno.SeqNoStats;
import org.elasticsearch.index.seqno.SequenceNumbersService;
import org.elasticsearch.index.shard.DocsStats;
import org.elasticsearch.index.shard.ElasticsearchMergePolicy;
import org.elasticsearch.index.shard.ShardId;
import org.elasticsearch.index.shard.TranslogRecoveryPerformer;
import org.elasticsearch.index.translog.Translog;
import org.elasticsearch.index.translog.TranslogConfig;
import org.elasticsearch.index.translog.TranslogCorruptedException;
import org.elasticsearch.threadpool.ThreadPool;

import java.io.IOException;
import java.util.Arrays;
import java.util.HashMap;
import java.util.List;
import java.util.Map;
import java.util.Set;
import java.util.concurrent.atomic.AtomicBoolean;
import java.util.concurrent.atomic.AtomicInteger;
import java.util.concurrent.locks.Lock;
import java.util.concurrent.locks.ReentrantLock;
import java.util.function.Function;

import static org.elasticsearch.index.seqno.SequenceNumbersService.NO_OPS_PERFORMED;

/**
 *
 */
public class InternalEngine extends Engine {

    /**
     * When we last pruned expired tombstones from versionMap.deletes:
     */
    private volatile long lastDeleteVersionPruneTimeMSec;

    private final Translog translog;
    private final ElasticsearchConcurrentMergeScheduler mergeScheduler;

    private final IndexWriter indexWriter;

    private final SearcherFactory searcherFactory;
    private final SearcherManager searcherManager;

    private final Lock flushLock = new ReentrantLock();
    private final ReentrantLock optimizeLock = new ReentrantLock();

    // A uid (in the form of BytesRef) to the version map
    // we use the hashed variant since we iterate over it and check removal and additions on existing keys
    private final LiveVersionMap versionMap;

    private final KeyedLock<BytesRef> keyedLock = new KeyedLock<>();

    private final AtomicBoolean versionMapRefreshPending = new AtomicBoolean();

    private volatile SegmentInfos lastCommittedSegmentInfos;

    private final IndexThrottle throttle;

    private final SequenceNumbersService seqNoService;
    final static String LOCAL_CHECKPOINT_KEY = "local_checkpoint";
    final static String GLOBAL_CHECKPOINT_KEY = "global_checkpoint";

    // How many callers are currently requesting index throttling.  Currently there are only two situations where we do this: when merges
    // are falling behind and when writing indexing buffer to disk is too slow.  When this is 0, there is no throttling, else we throttling
    // incoming indexing ops to a single thread:
    private final AtomicInteger throttleRequestCount = new AtomicInteger();
    private final EngineConfig.OpenMode openMode;
    private final AtomicBoolean allowCommits = new AtomicBoolean(true);

    public InternalEngine(EngineConfig engineConfig) throws EngineException {
        super(engineConfig);
        openMode = engineConfig.getOpenMode();
        this.versionMap = new LiveVersionMap();
        store.incRef();
        IndexWriter writer = null;
        Translog translog = null;
        SearcherManager manager = null;
        EngineMergeScheduler scheduler = null;
        boolean success = false;
        try {
            this.lastDeleteVersionPruneTimeMSec = engineConfig.getThreadPool().estimatedTimeInMillis();

            mergeScheduler = scheduler = new EngineMergeScheduler(engineConfig.getShardId(), engineConfig.getIndexSettings());
            throttle = new IndexThrottle();
            this.searcherFactory = new SearchFactory(logger, isClosed, engineConfig);
            try {
                writer = createWriter(openMode == EngineConfig.OpenMode.CREATE_INDEX_AND_TRANSLOG);
                final SeqNoStats seqNoStats = loadSeqNoStatsFromCommit(writer);
                if (logger.isTraceEnabled()) {
                    logger.trace(
                            "recovering max sequence number: [{}], local checkpoint: [{}], global checkpoint: [{}]",
                            seqNoStats.getMaxSeqNo(),
                            seqNoStats.getLocalCheckpoint(),
                            seqNoStats.getGlobalCheckpoint());
                }
                seqNoService =
                        new SequenceNumbersService(
                                shardId,
                                engineConfig.getIndexSettings(),
                                seqNoStats.getMaxSeqNo(),
                                seqNoStats.getLocalCheckpoint(),
                                seqNoStats.getGlobalCheckpoint());
                indexWriter = writer;
                translog = openTranslog(engineConfig, writer);
                assert translog.getGeneration() != null;
            } catch (IOException | TranslogCorruptedException e) {
                throw new EngineCreationFailureException(shardId, "failed to create engine", e);
            } catch (AssertionError e) {
                // IndexWriter throws AssertionError on init, if asserts are enabled, if any files don't exist, but tests that
                // randomly throw FNFE/NSFE can also hit this:
                if (ExceptionsHelper.stackTrace(e).contains("org.apache.lucene.index.IndexWriter.filesExist")) {
                    throw new EngineCreationFailureException(shardId, "failed to create engine", e);
                } else {
                    throw e;
                }
            }

            this.translog = translog;
            manager = createSearcherManager();
            this.searcherManager = manager;
            this.versionMap.setManager(searcherManager);
            // don't allow commits until we are done with recovering
            allowCommits.compareAndSet(true, openMode != EngineConfig.OpenMode.OPEN_INDEX_AND_TRANSLOG);
            if (engineConfig.getRefreshListeners() != null) {
                searcherManager.addListener(engineConfig.getRefreshListeners());
                engineConfig.getRefreshListeners().setTranslog(translog);
            }
            success = true;
        } finally {
            if (success == false) {
                IOUtils.closeWhileHandlingException(writer, translog, manager, scheduler);
                versionMap.clear();
                if (isClosed.get() == false) {
                    // failure we need to dec the store reference
                    store.decRef();
                }
            }
        }
        logger.trace("created new InternalEngine");
    }

    @Override
    public InternalEngine recoverFromTranslog() throws IOException {
        flushLock.lock();
        try (ReleasableLock lock = readLock.acquire()) {
            ensureOpen();
            if (openMode != EngineConfig.OpenMode.OPEN_INDEX_AND_TRANSLOG) {
                throw new IllegalStateException("Can't recover from translog with open mode: " + openMode);
            }
            if (allowCommits.get()) {
                throw new IllegalStateException("Engine has already been recovered");
            }
            try {
                recoverFromTranslog(engineConfig.getTranslogRecoveryPerformer());
            } catch (Throwable t) {
                allowCommits.set(false); // just play safe and never allow commits on this
                failEngine("failed to recover from translog", t);
                throw t;
            }
        } finally {
            flushLock.unlock();
        }
        return this;
    }

    private void recoverFromTranslog(TranslogRecoveryPerformer handler) throws IOException {
        Translog.TranslogGeneration translogGeneration = translog.getGeneration();
        final int opsRecovered;
        try {
            Translog.Snapshot snapshot = translog.newSnapshot();
            opsRecovered = handler.recoveryFromSnapshot(this, snapshot);
        } catch (Throwable e) {
            throw new EngineException(shardId, "failed to recover from translog", e);
        }
        // flush if we recovered something or if we have references to older translogs
        // note: if opsRecovered == 0 and we have older translogs it means they are corrupted or 0 length.
        assert allowCommits.get() == false : "commits are allowed but shouldn't";
        allowCommits.set(true); // we are good - now we can commit
        if (opsRecovered > 0) {
            logger.trace("flushing post recovery from translog. ops recovered [{}]. committed translog id [{}]. current id [{}]",
                opsRecovered, translogGeneration == null ? null : translogGeneration.translogFileGeneration, translog.currentFileGeneration());
            flush(true, true);
        } else if (translog.isCurrent(translogGeneration) == false) {
            commitIndexWriter(indexWriter, translog, lastCommittedSegmentInfos.getUserData().get(Engine.SYNC_COMMIT_ID));
        }
    }

    private Translog openTranslog(EngineConfig engineConfig, IndexWriter writer) throws IOException {
        final TranslogConfig translogConfig = engineConfig.getTranslogConfig();
        Translog.TranslogGeneration generation = null;
        if (openMode == EngineConfig.OpenMode.OPEN_INDEX_AND_TRANSLOG) {
            generation = loadTranslogIdFromCommit(writer);
            // We expect that this shard already exists, so it must already have an existing translog else something is badly wrong!
            if (generation == null) {
                throw new IllegalStateException("no translog generation present in commit data but translog is expected to exist");
            }
            if (generation != null && generation.translogUUID == null) {
                throw new IndexFormatTooOldException("trasnlog", "translog has no generation nor a UUID - this might be an index from a previous version consider upgrading to N-1 first");
            }
        }
        final Translog translog = new Translog(translogConfig, generation);
        if (generation == null || generation.translogUUID == null) {
            assert openMode != EngineConfig.OpenMode.OPEN_INDEX_AND_TRANSLOG : "OpenMode must not be "
                + EngineConfig.OpenMode.OPEN_INDEX_AND_TRANSLOG;
            if (generation == null) {
                logger.debug("no translog ID present in the current generation - creating one");
            } else if (generation.translogUUID == null) {
                logger.debug("upgraded translog to pre 2.0 format, associating translog with index - writing translog UUID");
            }
            boolean success = false;
            try {
                commitIndexWriter(writer, translog, openMode == EngineConfig.OpenMode.OPEN_INDEX_CREATE_TRANSLOG
                    ? writer.getCommitData().get(SYNC_COMMIT_ID) : null);
                success = true;
            } finally {
                if (success == false) {
                    IOUtils.closeWhileHandlingException(translog);
                }
            }
        }
        return translog;
    }

    @Override
    public Translog getTranslog() {
        ensureOpen();
        return translog;
    }

    /**
     * Reads the current stored translog ID from the IW commit data. If the id is not found, recommits the current
     * translog id into lucene and returns null.
     */
    @Nullable
    private Translog.TranslogGeneration loadTranslogIdFromCommit(IndexWriter writer) throws IOException {
        // commit on a just opened writer will commit even if there are no changes done to it
        // we rely on that for the commit data translog id key
        final Map<String, String> commitUserData = writer.getCommitData();
        if (commitUserData.containsKey("translog_id")) {
            assert commitUserData.containsKey(Translog.TRANSLOG_UUID_KEY) == false : "legacy commit contains translog UUID";
            return new Translog.TranslogGeneration(null, Long.parseLong(commitUserData.get("translog_id")));
        } else if (commitUserData.containsKey(Translog.TRANSLOG_GENERATION_KEY)) {
            if (commitUserData.containsKey(Translog.TRANSLOG_UUID_KEY) == false) {
                throw new IllegalStateException("commit doesn't contain translog UUID");
            }
            final String translogUUID = commitUserData.get(Translog.TRANSLOG_UUID_KEY);
            final long translogGen = Long.parseLong(commitUserData.get(Translog.TRANSLOG_GENERATION_KEY));
            return new Translog.TranslogGeneration(translogUUID, translogGen);
        }
        return null;
    }

    private SeqNoStats loadSeqNoStatsFromCommit(IndexWriter writer) throws IOException {
        final long maxSeqNo;
        try (IndexReader reader = DirectoryReader.open(writer)) {
            final FieldStats stats = SeqNoFieldMapper.Defaults.FIELD_TYPE.stats(reader);
            if (stats != null) {
                maxSeqNo = (long) stats.getMaxValue();
            } else {
                maxSeqNo = NO_OPS_PERFORMED;
            }
        }

        final Map<String, String> commitUserData = writer.getCommitData();

        final long localCheckpoint;
        if (commitUserData.containsKey(LOCAL_CHECKPOINT_KEY)) {
            localCheckpoint = Long.parseLong(commitUserData.get(LOCAL_CHECKPOINT_KEY));
        } else {
            localCheckpoint = SequenceNumbersService.NO_OPS_PERFORMED;
        }

        final long globalCheckpoint;
        if (commitUserData.containsKey(GLOBAL_CHECKPOINT_KEY)) {
            globalCheckpoint = Long.parseLong(commitUserData.get(GLOBAL_CHECKPOINT_KEY));
        } else {
            globalCheckpoint = SequenceNumbersService.UNASSIGNED_SEQ_NO;
        }

        return new SeqNoStats(maxSeqNo, localCheckpoint, globalCheckpoint);
    }

    private SearcherManager createSearcherManager() throws EngineException {
        boolean success = false;
        SearcherManager searcherManager = null;
        try {
            try {
                final DirectoryReader directoryReader = ElasticsearchDirectoryReader.wrap(DirectoryReader.open(indexWriter), shardId);
                searcherManager = new SearcherManager(directoryReader, searcherFactory);
                lastCommittedSegmentInfos = readLastCommittedSegmentInfos(searcherManager, store);
                success = true;
                return searcherManager;
            } catch (IOException e) {
                maybeFailEngine("start", e);
                try {
                    indexWriter.rollback();
                } catch (IOException e1) { // iw is closed below
                    e.addSuppressed(e1);
                }
                throw new EngineCreationFailureException(shardId, "failed to open reader on writer", e);
            }
        } finally {
            if (success == false) { // release everything we created on a failure
                IOUtils.closeWhileHandlingException(searcherManager, indexWriter);
            }
        }
    }

    @Override
    public GetResult get(Get get, Function<String, Searcher> searcherFactory) throws EngineException {
        try (ReleasableLock lock = readLock.acquire()) {
            ensureOpen();
            if (get.realtime()) {
                VersionValue versionValue = versionMap.getUnderLock(get.uid());
                if (versionValue != null) {
                    if (versionValue.delete()) {
                        return GetResult.NOT_EXISTS;
                    }
                    if (get.versionType().isVersionConflictForReads(versionValue.version(), get.version())) {
                        Uid uid = Uid.createUid(get.uid().text());
                        throw new VersionConflictEngineException(shardId, uid.type(), uid.id(),
                                get.versionType().explainConflictForReads(versionValue.version(), get.version()));
                    }
                    Translog.Operation op = translog.read(versionValue.translogLocation());
                    if (op != null) {
                        return new GetResult(true, versionValue.version(), op.getSource());
                    }
                }
            }

            // no version, get the version from the index, we know that we refresh on flush
            return getFromSearcher(get, searcherFactory);
        }
    }

    private boolean checkVersionConflict(
            final Operation op,
            final long currentVersion,
            final long expectedVersion,
            final boolean deleted) {
        if (op.versionType().isVersionConflictForWrites(currentVersion, expectedVersion, deleted)) {
            if (op.origin().isRecovery()) {
                // version conflict, but okay
                return true;
            } else {
                // fatal version conflict
                throw new VersionConflictEngineException(shardId, op.type(), op.id(),
                        op.versionType().explainConflictForWrites(currentVersion, expectedVersion, deleted));
            }
        }
        return false;
    }

    private long checkDeletedAndGCed(VersionValue versionValue) {
        long currentVersion;
        if (engineConfig.isEnableGcDeletes() && versionValue.delete() && (engineConfig.getThreadPool().estimatedTimeInMillis() - versionValue.time()) > getGcDeletesInMillis()) {
            currentVersion = Versions.NOT_FOUND; // deleted, and GC
        } else {
            currentVersion = versionValue.version();
        }
        return currentVersion;
    }

    private static VersionValueSupplier NEW_VERSION_VALUE = (u, t, l) -> new VersionValue(u, l);

    @FunctionalInterface
    private interface VersionValueSupplier {
        VersionValue apply(long updatedVersion, long time, Translog.Location location);
    }

    private <T extends Engine.Operation> void maybeAddToTranslog(
            final T op,
            final long updatedVersion,
            final Function<T, Translog.Operation> toTranslogOp,
            final VersionValueSupplier toVersionValue) throws IOException {
        if (op.origin() != Operation.Origin.LOCAL_TRANSLOG_RECOVERY) {
            final Translog.Location translogLocation = translog.add(toTranslogOp.apply(op));
            op.setTranslogLocation(translogLocation);
            versionMap.putUnderLock(op.uid().bytes(), toVersionValue.apply(updatedVersion, engineConfig.getThreadPool().estimatedTimeInMillis(), op.getTranslogLocation()));
        } else {
            // we do not replay in to the translog, so there is no
            // translog location; that is okay because real-time
            // gets are not possible during recovery and we will
            // flush when the recovery is complete
            versionMap.putUnderLock(op.uid().bytes(), toVersionValue.apply(updatedVersion, engineConfig.getThreadPool().estimatedTimeInMillis(), null));
        }
    }

    @Override
    public boolean index(Index index) {
        final boolean created;
        try (ReleasableLock lock = readLock.acquire()) {
            ensureOpen();
            if (index.origin().isRecovery()) {
                // Don't throttle recovery operations
                created = innerIndex(index);
            } else {
                try (Releasable r = throttle.acquireThrottle()) {
                    created = innerIndex(index);
                }
            }
        } catch (OutOfMemoryError | IllegalStateException | IOException t) {
            maybeFailEngine("index", t);
            throw new IndexFailedEngineException(shardId, index.type(), index.id(), t);
        }
        return created;
    }

    private boolean innerIndex(Index index) throws IOException {
        try (Releasable ignored = acquireLock(index.uid())) {
            lastWriteNanos = index.startTime();
            final long currentVersion;
            final boolean deleted;
            final VersionValue versionValue = versionMap.getUnderLock(index.uid());
            if (versionValue == null) {
                currentVersion = loadCurrentVersionFromIndex(index.uid());
                deleted = currentVersion == Versions.NOT_FOUND;
            } else {
                currentVersion = checkDeletedAndGCed(versionValue);
                deleted = versionValue.delete();
            }

            final long expectedVersion = index.version();
            if (checkVersionConflict(index, currentVersion, expectedVersion, deleted)) return false;

<<<<<<< HEAD
            final boolean created;
            index.updateVersion(updatedVersion);
            if (index.origin() == Operation.Origin.PRIMARY) {
                index.updateSeqNo(seqNoService.generateSeqNo());
            }
            if (currentVersion == Versions.NOT_FOUND) {
                // document does not exists, we can optimize for create
                created = true;
                index(index, indexWriter);
            } else {
                created = update(index, versionValue, indexWriter);
            }
=======
            final long updatedVersion = updateVersion(index, currentVersion, expectedVersion);

            final boolean created = indexOrUpdate(index, currentVersion, versionValue);
>>>>>>> 0cae9ad3

            maybeAddToTranslog(index, updatedVersion, Translog.Index::new, NEW_VERSION_VALUE);

            return created;
        } finally {
            if (index.seqNo() != SequenceNumbersService.UNASSIGNED_SEQ_NO) {
                seqNoService.markSeqNoAsCompleted(index.seqNo());
            }
        }
    }

    private long updateVersion(Engine.Operation op, long currentVersion, long expectedVersion) {
        final long updatedVersion = op.versionType().updateVersion(currentVersion, expectedVersion);
        op.updateVersion(updatedVersion);
        return updatedVersion;
    }

    private boolean indexOrUpdate(final Index index, final long currentVersion, final VersionValue versionValue) throws IOException {
        final boolean created;
        if (currentVersion == Versions.NOT_FOUND) {
            // document does not exists, we can optimize for create
            created = true;
            index(index, indexWriter);
        } else {
            created = update(index, versionValue, indexWriter);
        }
        return created;
    }

    private static void index(final Index index, final IndexWriter indexWriter) throws IOException {
        if (index.docs().size() > 1) {
            indexWriter.addDocuments(index.docs());
        } else {
            indexWriter.addDocument(index.docs().get(0));
        }
    }

    private static boolean update(final Index index, final VersionValue versionValue, final IndexWriter indexWriter) throws IOException {
        final boolean created;
        if (versionValue != null) {
            created = versionValue.delete(); // we have a delete which is not GC'ed...
        } else {
            created = false;
        }
        if (index.docs().size() > 1) {
            indexWriter.updateDocuments(index.uid(), index.docs());
        } else {
            indexWriter.updateDocument(index.uid(), index.docs().get(0));
        }
        return created;
    }

    @Override
    public void delete(Delete delete) throws EngineException {
        try (ReleasableLock lock = readLock.acquire()) {
            ensureOpen();
            // NOTE: we don't throttle this when merges fall behind because delete-by-id does not create new segments:
            innerDelete(delete);
        } catch (OutOfMemoryError | IllegalStateException | IOException t) {
            maybeFailEngine("delete", t);
            throw new DeleteFailedEngineException(shardId, delete, t);
        }

        maybePruneDeletedTombstones();
    }

    private void maybePruneDeletedTombstones() {
        // It's expensive to prune because we walk the deletes map acquiring dirtyLock for each uid so we only do it
        // every 1/4 of gcDeletesInMillis:
        if (engineConfig.isEnableGcDeletes() && engineConfig.getThreadPool().estimatedTimeInMillis() - lastDeleteVersionPruneTimeMSec > getGcDeletesInMillis() * 0.25) {
            pruneDeletedTombstones();
        }
    }

    private void innerDelete(Delete delete) throws IOException {
        try (Releasable ignored = acquireLock(delete.uid())) {
            lastWriteNanos = delete.startTime();
            final long currentVersion;
            final boolean deleted;
            final VersionValue versionValue = versionMap.getUnderLock(delete.uid());
            if (versionValue == null) {
                currentVersion = loadCurrentVersionFromIndex(delete.uid());
                deleted = currentVersion == Versions.NOT_FOUND;
            } else {
                currentVersion = checkDeletedAndGCed(versionValue);
                deleted = versionValue.delete();
            }

<<<<<<< HEAD
            long updatedVersion;
            long expectedVersion = delete.version();
            if (delete.versionType().isVersionConflictForWrites(currentVersion, expectedVersion, deleted)) {
                if (delete.origin().isRecovery()) {
                    return;
                } else {
                    throw new VersionConflictEngineException(shardId, delete.type(), delete.id(),
                        delete.versionType().explainConflictForWrites(currentVersion, expectedVersion, deleted));
                }
            }
            updatedVersion = delete.versionType().updateVersion(currentVersion, expectedVersion);

            if (delete.origin() == Operation.Origin.PRIMARY) {
                delete.updateSeqNo(seqNoService.generateSeqNo());
            }

            final boolean found;
            if (currentVersion == Versions.NOT_FOUND) {
                // doc does not exist and no prior deletes
                found = false;
            } else if (versionValue != null && versionValue.delete()) {
                // a "delete on delete", in this case, we still increment the version, log it, and return that version
                found = false;
            } else {
                // we deleted a currently existing document
                indexWriter.deleteDocuments(delete.uid());
                found = true;
            }

            delete.updateVersion(updatedVersion, found);
            if (delete.origin() != Operation.Origin.LOCAL_TRANSLOG_RECOVERY) {
                final Translog.Location translogLocation = translog.add(new Translog.Delete(delete));
                delete.setTranslogLocation(translogLocation);
                versionMap.putUnderLock(delete.uid().bytes(), new DeleteVersionValue(updatedVersion, engineConfig.getThreadPool().estimatedTimeInMillis(), delete.getTranslogLocation()));
            } else {
                // we do not replay in to the translog, so there is no
                // translog location; that is okay because real-time
                // gets are not possible during recovery and we will
                // flush when the recovery is complete
                versionMap.putUnderLock(delete.uid().bytes(), new DeleteVersionValue(updatedVersion, engineConfig.getThreadPool().estimatedTimeInMillis(), null));
            }
        } finally {
            if (delete.seqNo() != SequenceNumbersService.UNASSIGNED_SEQ_NO) {
                seqNoService.markSeqNoAsCompleted(delete.seqNo());
            }
=======
            final long expectedVersion = delete.version();
            if (checkVersionConflict(delete, currentVersion, expectedVersion, deleted)) return;

            final long updatedVersion = updateVersion(delete, currentVersion, expectedVersion);

            final boolean found = deleteIfFound(delete, currentVersion, deleted, versionValue);

            delete.updateVersion(updatedVersion, found);

            maybeAddToTranslog(delete, updatedVersion, Translog.Delete::new, DeleteVersionValue::new);
        }
    }

    private boolean deleteIfFound(Delete delete, long currentVersion, boolean deleted, VersionValue versionValue) throws IOException {
        final boolean found;
        if (currentVersion == Versions.NOT_FOUND) {
            // doc does not exist and no prior deletes
            found = false;
        } else if (versionValue != null && deleted) {
            // a "delete on delete", in this case, we still increment the version, log it, and return that version
            found = false;
        } else {
            // we deleted a currently existing document
            indexWriter.deleteDocuments(delete.uid());
            found = true;
>>>>>>> 0cae9ad3
        }
        return found;
    }

    @Override
    public void refresh(String source) throws EngineException {
        // we obtain a read lock here, since we don't want a flush to happen while we are refreshing
        // since it flushes the index as well (though, in terms of concurrency, we are allowed to do it)
        try (ReleasableLock lock = readLock.acquire()) {
            ensureOpen();
            searcherManager.maybeRefreshBlocking();
        } catch (AlreadyClosedException e) {
            ensureOpen();
            maybeFailEngine("refresh", e);
        } catch (EngineClosedException e) {
            throw e;
        } catch (Throwable t) {
            failEngine("refresh failed", t);
            throw new RefreshFailedEngineException(shardId, t);
        }

        // TODO: maybe we should just put a scheduled job in threadPool?
        // We check for pruning in each delete request, but we also prune here e.g. in case a delete burst comes in and then no more deletes
        // for a long time:
        maybePruneDeletedTombstones();
        versionMapRefreshPending.set(false);
        mergeScheduler.refreshConfig();
    }

    @Override
    public void writeIndexingBuffer() throws EngineException {

        // we obtain a read lock here, since we don't want a flush to happen while we are writing
        // since it flushes the index as well (though, in terms of concurrency, we are allowed to do it)
        try (ReleasableLock lock = readLock.acquire()) {
            ensureOpen();

            // TODO: it's not great that we secretly tie searcher visibility to "freeing up heap" here... really we should keep two
            // searcher managers, one for searching which is only refreshed by the schedule the user requested (refresh_interval, or invoking
            // refresh API), and another for version map interactions.  See #15768.
            final long versionMapBytes = versionMap.ramBytesUsedForRefresh();
            final long indexingBufferBytes = indexWriter.ramBytesUsed();

            final boolean useRefresh = versionMapRefreshPending.get() || (indexingBufferBytes / 4 < versionMapBytes);
            if (useRefresh) {
                // The version map is using > 25% of the indexing buffer, so we do a refresh so the version map also clears
                logger.debug("use refresh to write indexing buffer (heap size=[{}]), to also clear version map (heap size=[{}])",
                        new ByteSizeValue(indexingBufferBytes), new ByteSizeValue(versionMapBytes));
                refresh("write indexing buffer");
            } else {
                // Most of our heap is used by the indexing buffer, so we do a cheaper (just writes segments, doesn't open a new searcher) IW.flush:
                logger.debug("use IndexWriter.flush to write indexing buffer (heap size=[{}]) since version map is small (heap size=[{}])",
                        new ByteSizeValue(indexingBufferBytes), new ByteSizeValue(versionMapBytes));
                indexWriter.flush();
            }
        } catch (AlreadyClosedException e) {
            ensureOpen();
            maybeFailEngine("writeIndexingBuffer", e);
        } catch (EngineClosedException e) {
            throw e;
        } catch (Throwable t) {
            failEngine("writeIndexingBuffer failed", t);
            throw new RefreshFailedEngineException(shardId, t);
        }
    }

    @Override
    public SyncedFlushResult syncFlush(String syncId, CommitId expectedCommitId) throws EngineException {
        // best effort attempt before we acquire locks
        ensureOpen();
        if (indexWriter.hasUncommittedChanges()) {
            logger.trace("can't sync commit [{}]. have pending changes", syncId);
            return SyncedFlushResult.PENDING_OPERATIONS;
        }
        if (expectedCommitId.idsEqual(lastCommittedSegmentInfos.getId()) == false) {
            logger.trace("can't sync commit [{}]. current commit id is not equal to expected.", syncId);
            return SyncedFlushResult.COMMIT_MISMATCH;
        }
        try (ReleasableLock lock = writeLock.acquire()) {
            ensureOpen();
            ensureCanFlush();
            if (indexWriter.hasUncommittedChanges()) {
                logger.trace("can't sync commit [{}]. have pending changes", syncId);
                return SyncedFlushResult.PENDING_OPERATIONS;
            }
            if (expectedCommitId.idsEqual(lastCommittedSegmentInfos.getId()) == false) {
                logger.trace("can't sync commit [{}]. current commit id is not equal to expected.", syncId);
                return SyncedFlushResult.COMMIT_MISMATCH;
            }
            logger.trace("starting sync commit [{}]", syncId);
            commitIndexWriter(indexWriter, translog, syncId);
            logger.debug("successfully sync committed. sync id [{}].", syncId);
            lastCommittedSegmentInfos = store.readLastCommittedSegmentsInfo();
            return SyncedFlushResult.SUCCESS;
        } catch (IOException ex) {
            maybeFailEngine("sync commit", ex);
            throw new EngineException(shardId, "failed to sync commit", ex);
        }
    }

    final boolean tryRenewSyncCommit() {
        boolean renewed = false;
        try (ReleasableLock lock = writeLock.acquire()) {
            ensureOpen();
            ensureCanFlush();
            String syncId = lastCommittedSegmentInfos.getUserData().get(SYNC_COMMIT_ID);
            if (syncId != null && translog.totalOperations() == 0 && indexWriter.hasUncommittedChanges()) {
                logger.trace("start renewing sync commit [{}]", syncId);
                commitIndexWriter(indexWriter, translog, syncId);
                logger.debug("successfully sync committed. sync id [{}].", syncId);
                lastCommittedSegmentInfos = store.readLastCommittedSegmentsInfo();
                renewed = true;
            }
        } catch (IOException ex) {
            maybeFailEngine("renew sync commit", ex);
            throw new EngineException(shardId, "failed to renew sync commit", ex);
        }
        if (renewed) { // refresh outside of the write lock
            refresh("renew sync commit");
        }

        return renewed;
    }

    @Override
    public CommitId flush() throws EngineException {
        return flush(false, false);
    }

    @Override
    public CommitId flush(boolean force, boolean waitIfOngoing) throws EngineException {
        ensureOpen();
        final byte[] newCommitId;
        /*
         * Unfortunately the lock order is important here. We have to acquire the readlock first otherwise
         * if we are flushing at the end of the recovery while holding the write lock we can deadlock if:
         *  Thread 1: flushes via API and gets the flush lock but blocks on the readlock since Thread 2 has the writeLock
         *  Thread 2: flushes at the end of the recovery holding the writeLock and blocks on the flushLock owned by Thread 1
         */
        try (ReleasableLock lock = readLock.acquire()) {
            ensureOpen();
            if (flushLock.tryLock() == false) {
                // if we can't get the lock right away we block if needed otherwise barf
                if (waitIfOngoing) {
                    logger.trace("waiting for in-flight flush to finish");
                    flushLock.lock();
                    logger.trace("acquired flush lock after blocking");
                } else {
                    throw new FlushNotAllowedEngineException(shardId, "already flushing...");
                }
            } else {
                logger.trace("acquired flush lock immediately");
            }
            try {
                if (indexWriter.hasUncommittedChanges() || force) {
                    ensureCanFlush();
                    try {
                        translog.prepareCommit();
                        logger.trace("starting commit for flush; commitTranslog=true");
                        commitIndexWriter(indexWriter, translog, null);
                        logger.trace("finished commit for flush");
                        // we need to refresh in order to clear older version values
                        refresh("version_table_flush");
                        // after refresh documents can be retrieved from the index so we can now commit the translog
                        translog.commit();
                    } catch (Throwable e) {
                        throw new FlushFailedEngineException(shardId, e);
                    }
                }
                /*
                 * we have to inc-ref the store here since if the engine is closed by a tragic event
                 * we don't acquire the write lock and wait until we have exclusive access. This might also
                 * dec the store reference which can essentially close the store and unless we can inc the reference
                 * we can't use it.
                 */
                store.incRef();
                try {
                    // reread the last committed segment infos
                    lastCommittedSegmentInfos = store.readLastCommittedSegmentsInfo();
                } catch (Throwable e) {
                    if (isClosed.get() == false) {
                        logger.warn("failed to read latest segment infos on flush", e);
                        if (Lucene.isCorruptionException(e)) {
                            throw new FlushFailedEngineException(shardId, e);
                        }
                    }
                } finally {
                    store.decRef();
                }
                newCommitId = lastCommittedSegmentInfos.getId();
            } catch (FlushFailedEngineException ex) {
                maybeFailEngine("flush", ex);
                throw ex;
            } finally {
                flushLock.unlock();
            }
        }
        // We don't have to do this here; we do it defensively to make sure that even if wall clock time is misbehaving
        // (e.g., moves backwards) we will at least still sometimes prune deleted tombstones:
        if (engineConfig.isEnableGcDeletes()) {
            pruneDeletedTombstones();
        }
        return new CommitId(newCommitId);
    }

    private void pruneDeletedTombstones() {
        long timeMSec = engineConfig.getThreadPool().estimatedTimeInMillis();

        // TODO: not good that we reach into LiveVersionMap here; can we move this inside VersionMap instead?  problem is the dirtyLock...

        // we only need to prune the deletes map; the current/old version maps are cleared on refresh:
        for (Map.Entry<BytesRef, VersionValue> entry : versionMap.getAllTombstones()) {
            BytesRef uid = entry.getKey();
            try (Releasable ignored = acquireLock(uid)) { // can we do it without this lock on each value? maybe batch to a set and get the lock once per set?

                // Must re-get it here, vs using entry.getValue(), in case the uid was indexed/deleted since we pulled the iterator:
                VersionValue versionValue = versionMap.getTombstoneUnderLock(uid);
                if (versionValue != null) {
                    if (timeMSec - versionValue.time() > getGcDeletesInMillis()) {
                        versionMap.removeTombstoneUnderLock(uid);
                    }
                }
            }
        }

        lastDeleteVersionPruneTimeMSec = timeMSec;
    }

    @Override
    public void forceMerge(final boolean flush, int maxNumSegments, boolean onlyExpungeDeletes,
                           final boolean upgrade, final boolean upgradeOnlyAncientSegments) throws EngineException, EngineClosedException, IOException {
        /*
         * We do NOT acquire the readlock here since we are waiting on the merges to finish
         * that's fine since the IW.rollback should stop all the threads and trigger an IOException
         * causing us to fail the forceMerge
         *
         * The way we implement upgrades is a bit hackish in the sense that we set an instance
         * variable and that this setting will thus apply to the next forced merge that will be run.
         * This is ok because (1) this is the only place we call forceMerge, (2) we have a single
         * thread for optimize, and the 'optimizeLock' guarding this code, and (3) ConcurrentMergeScheduler
         * syncs calls to findForcedMerges.
         */
        assert indexWriter.getConfig().getMergePolicy() instanceof ElasticsearchMergePolicy : "MergePolicy is " + indexWriter.getConfig().getMergePolicy().getClass().getName();
        ElasticsearchMergePolicy mp = (ElasticsearchMergePolicy) indexWriter.getConfig().getMergePolicy();
        optimizeLock.lock();
        try {
            ensureOpen();
            if (upgrade) {
                logger.info("starting segment upgrade upgradeOnlyAncientSegments={}", upgradeOnlyAncientSegments);
                mp.setUpgradeInProgress(true, upgradeOnlyAncientSegments);
            }
            store.incRef(); // increment the ref just to ensure nobody closes the store while we optimize
            try {
                if (onlyExpungeDeletes) {
                    assert upgrade == false;
                    indexWriter.forceMergeDeletes(true /* blocks and waits for merges*/);
                } else if (maxNumSegments <= 0) {
                    assert upgrade == false;
                    indexWriter.maybeMerge();
                } else {
                    indexWriter.forceMerge(maxNumSegments, true /* blocks and waits for merges*/);
                }
                if (flush) {
                    if (tryRenewSyncCommit() == false) {
                        flush(false, true);
                    }
                }
                if (upgrade) {
                    logger.info("finished segment upgrade");
                }
            } finally {
                store.decRef();
            }
        } catch (Throwable t) {
            maybeFailEngine("force merge", t);
            throw t;
        } finally {
            try {
                mp.setUpgradeInProgress(false, false); // reset it just to make sure we reset it in a case of an error
            } finally {
                optimizeLock.unlock();
            }
        }
    }

    @Override
    public IndexCommit snapshotIndex(final boolean flushFirst) throws EngineException {
        // we have to flush outside of the readlock otherwise we might have a problem upgrading
        // the to a write lock when we fail the engine in this operation
        if (flushFirst) {
            logger.trace("start flush for snapshot");
            flush(false, true);
            logger.trace("finish flush for snapshot");
        }
        try (ReleasableLock lock = readLock.acquire()) {
            ensureOpen();
            logger.trace("pulling snapshot");
            return deletionPolicy.snapshot();
        } catch (IOException e) {
            throw new SnapshotFailedEngineException(shardId, e);
        }
    }

    @Override
    protected boolean maybeFailEngine(String source, Throwable t) {
        boolean shouldFail = super.maybeFailEngine(source, t);
        if (shouldFail) {
            return true;
        }

        // Check for AlreadyClosedException
        if (t instanceof AlreadyClosedException) {
            // if we are already closed due to some tragic exception
            // we need to fail the engine. it might have already been failed before
            // but we are double-checking it's failed and closed
            if (indexWriter.isOpen() == false && indexWriter.getTragicException() != null) {
                failEngine("already closed by tragic event on the index writer", indexWriter.getTragicException());
            } else if (translog.isOpen() == false && translog.getTragicException() != null) {
                failEngine("already closed by tragic event on the translog", translog.getTragicException());
            }
            return true;
        } else if (t != null &&
                ((indexWriter.isOpen() == false && indexWriter.getTragicException() == t)
                        || (translog.isOpen() == false && translog.getTragicException() == t))) {
            // this spot on - we are handling the tragic event exception here so we have to fail the engine
            // right away
            failEngine(source, t);
            return true;
        }
        return false;
    }

    @Override
    protected SegmentInfos getLastCommittedSegmentInfos() {
        return lastCommittedSegmentInfos;
    }

    @Override
    protected final void writerSegmentStats(SegmentsStats stats) {
        stats.addVersionMapMemoryInBytes(versionMap.ramBytesUsed());
        stats.addIndexWriterMemoryInBytes(indexWriter.ramBytesUsed());
    }

    @Override
    public long getIndexBufferRAMBytesUsed() {
        return indexWriter.ramBytesUsed() + versionMap.ramBytesUsedForRefresh();
    }

    @Override
    public List<Segment> segments(boolean verbose) {
        try (ReleasableLock lock = readLock.acquire()) {
            Segment[] segmentsArr = getSegmentInfo(lastCommittedSegmentInfos, verbose);

            // fill in the merges flag
            Set<OnGoingMerge> onGoingMerges = mergeScheduler.onGoingMerges();
            for (OnGoingMerge onGoingMerge : onGoingMerges) {
                for (SegmentCommitInfo segmentInfoPerCommit : onGoingMerge.getMergedSegments()) {
                    for (Segment segment : segmentsArr) {
                        if (segment.getName().equals(segmentInfoPerCommit.info.name)) {
                            segment.mergeId = onGoingMerge.getId();
                            break;
                        }
                    }
                }
            }
            return Arrays.asList(segmentsArr);
        }
    }

    /**
     * Closes the engine without acquiring the write lock. This should only be
     * called while the write lock is hold or in a disaster condition ie. if the engine
     * is failed.
     */
    @Override
    protected final void closeNoLock(String reason) {
        if (isClosed.compareAndSet(false, true)) {
            assert rwl.isWriteLockedByCurrentThread() || failEngineLock.isHeldByCurrentThread() : "Either the write lock must be held or the engine must be currently be failing itself";
            try {
                this.versionMap.clear();
                try {
                    IOUtils.close(searcherManager);
                } catch (Throwable t) {
                    logger.warn("Failed to close SearcherManager", t);
                }
                try {
                    IOUtils.close(translog);
                } catch (Throwable t) {
                    logger.warn("Failed to close translog", t);
                }
                // no need to commit in this case!, we snapshot before we close the shard, so translog and all sync'ed
                logger.trace("rollback indexWriter");
                try {
                    indexWriter.rollback();
                } catch (AlreadyClosedException e) {
                    // ignore
                }
                logger.trace("rollback indexWriter done");
            } catch (Throwable e) {
                logger.warn("failed to rollback writer on close", e);
            } finally {
                store.decRef();
                logger.debug("engine closed [{}]", reason);
            }
        }
    }

    @Override
    protected SearcherManager getSearcherManager() {
        return searcherManager;
    }

    private Releasable acquireLock(BytesRef uid) {
        return keyedLock.acquire(uid);
    }

    private Releasable acquireLock(Term uid) {
        return acquireLock(uid.bytes());
    }

    private long loadCurrentVersionFromIndex(Term uid) throws IOException {
        try (final Searcher searcher = acquireSearcher("load_version")) {
            return Versions.loadVersion(searcher.reader(), uid);
        }
    }

    private IndexWriter createWriter(boolean create) throws IOException {
        try {
            final IndexWriterConfig iwc = new IndexWriterConfig(engineConfig.getAnalyzer());
            iwc.setCommitOnClose(false); // we by default don't commit on close
            iwc.setOpenMode(create ? IndexWriterConfig.OpenMode.CREATE : IndexWriterConfig.OpenMode.APPEND);
            iwc.setIndexDeletionPolicy(deletionPolicy);
            // with tests.verbose, lucene sets this up: plumb to align with filesystem stream
            boolean verbose = false;
            try {
                verbose = Boolean.parseBoolean(System.getProperty("tests.verbose"));
            } catch (Throwable ignore) {
            }
            iwc.setInfoStream(verbose ? InfoStream.getDefault() : new LoggerInfoStream(logger));
            iwc.setMergeScheduler(mergeScheduler);
            MergePolicy mergePolicy = config().getMergePolicy();
            // Give us the opportunity to upgrade old segments while performing
            // background merges
            mergePolicy = new ElasticsearchMergePolicy(mergePolicy);
            iwc.setMergePolicy(mergePolicy);
            iwc.setSimilarity(engineConfig.getSimilarity());
            iwc.setRAMBufferSizeMB(engineConfig.getIndexingBufferSize().mbFrac());
            iwc.setCodec(engineConfig.getCodec());
            iwc.setUseCompoundFile(true); // always use compound on flush - reduces # of file-handles on refresh
            return new IndexWriter(store.directory(), iwc);
        } catch (LockObtainFailedException ex) {
            logger.warn("could not lock IndexWriter", ex);
            throw ex;
        }
    }

    /** Extended SearcherFactory that warms the segments if needed when acquiring a new searcher */
    final static class SearchFactory extends EngineSearcherFactory {
        private final Engine.Warmer warmer;
        private final ESLogger logger;
        private final AtomicBoolean isEngineClosed;

        SearchFactory(ESLogger logger, AtomicBoolean isEngineClosed, EngineConfig engineConfig) {
            super(engineConfig);
            warmer = engineConfig.getWarmer();
            this.logger = logger;
            this.isEngineClosed = isEngineClosed;
        }

        @Override
        public IndexSearcher newSearcher(IndexReader reader, IndexReader previousReader) throws IOException {
            IndexSearcher searcher = super.newSearcher(reader, previousReader);
            if (reader instanceof LeafReader && isMergedSegment((LeafReader) reader)) {
                // we call newSearcher from the IndexReaderWarmer which warms segments during merging
                // in that case the reader is a LeafReader and all we need to do is to build a new Searcher
                // and return it since it does it's own warming for that particular reader.
                return searcher;
            }
            if (warmer != null) {
                try {
                    assert searcher.getIndexReader() instanceof ElasticsearchDirectoryReader : "this class needs an ElasticsearchDirectoryReader but got: " + searcher.getIndexReader().getClass();
                    warmer.warm(new Searcher("top_reader_warming", searcher));
                } catch (Throwable e) {
                    if (isEngineClosed.get() == false) {
                        logger.warn("failed to prepare/warm", e);
                    }
                }
            }
            return searcher;
        }
    }

    @Override
    public void activateThrottling() {
        int count = throttleRequestCount.incrementAndGet();
        assert count >= 1 : "invalid post-increment throttleRequestCount=" + count;
        if (count == 1) {
            throttle.activate();
        }
    }

    @Override
    public void deactivateThrottling() {
        int count = throttleRequestCount.decrementAndGet();
        assert count >= 0 : "invalid post-decrement throttleRequestCount=" + count;
        if (count == 0) {
            throttle.deactivate();
        }
    }

    public long getIndexThrottleTimeInMillis() {
        return throttle.getThrottleTimeInMillis();
    }

    long getGcDeletesInMillis() {
        return engineConfig.getIndexSettings().getGcDeletesInMillis();
    }

    LiveIndexWriterConfig getCurrentIndexWriterConfig() {
        return indexWriter.getConfig();
    }

    private final class EngineMergeScheduler extends ElasticsearchConcurrentMergeScheduler {
        private final AtomicInteger numMergesInFlight = new AtomicInteger(0);
        private final AtomicBoolean isThrottling = new AtomicBoolean();

        EngineMergeScheduler(ShardId shardId, IndexSettings indexSettings) {
            super(shardId, indexSettings);
        }

        @Override
        public synchronized void beforeMerge(OnGoingMerge merge) {
            int maxNumMerges = mergeScheduler.getMaxMergeCount();
            if (numMergesInFlight.incrementAndGet() > maxNumMerges) {
                if (isThrottling.getAndSet(true) == false) {
                    logger.info("now throttling indexing: numMergesInFlight={}, maxNumMerges={}", numMergesInFlight, maxNumMerges);
                    activateThrottling();
                }
            }
        }

        @Override
        public synchronized void afterMerge(OnGoingMerge merge) {
            int maxNumMerges = mergeScheduler.getMaxMergeCount();
            if (numMergesInFlight.decrementAndGet() < maxNumMerges) {
                if (isThrottling.getAndSet(false)) {
                    logger.info("stop throttling indexing: numMergesInFlight={}, maxNumMerges={}", numMergesInFlight, maxNumMerges);
                    deactivateThrottling();
                }
            }
            if (indexWriter.hasPendingMerges() == false && System.nanoTime() - lastWriteNanos >= engineConfig.getFlushMergesAfter().nanos()) {
                // NEVER do this on a merge thread since we acquire some locks blocking here and if we concurrently rollback the writer
                // we deadlock on engine#close for instance.
                engineConfig.getThreadPool().executor(ThreadPool.Names.FLUSH).execute(new AbstractRunnable() {
                    @Override
                    public void onFailure(Throwable t) {
                        if (isClosed.get() == false) {
                            logger.warn("failed to flush after merge has finished");
                        }
                    }

                    @Override
                    protected void doRun() throws Exception {
                        // if we have no pending merges and we are supposed to flush once merges have finished
                        // we try to renew a sync commit which is the case when we are having a big merge after we
                        // are inactive. If that didn't work we go and do a real flush which is ok since it only doesn't work
                        // if we either have records in the translog or if we don't have a sync ID at all...
                        // maybe even more important, we flush after all merges finish and we are inactive indexing-wise to
                        // free up transient disk usage of the (presumably biggish) segments that were just merged
                        if (tryRenewSyncCommit() == false) {
                            flush();
                        }
                    }
                });

            }
        }

        @Override
        protected void handleMergeException(final Directory dir, final Throwable exc) {
            logger.error("failed to merge", exc);
            engineConfig.getThreadPool().generic().execute(new AbstractRunnable() {
                @Override
                public void onFailure(Throwable t) {
                    logger.debug("merge failure action rejected", t);
                }

                @Override
                protected void doRun() throws Exception {
                    MergePolicy.MergeException e = new MergePolicy.MergeException(exc, dir);
                    failEngine("merge failed", e);
                }
            });
        }
    }

    private void commitIndexWriter(IndexWriter writer, Translog translog, String syncId) throws IOException {
        ensureCanFlush();
        try {
            Translog.TranslogGeneration translogGeneration = translog.getGeneration();
            final Map<String, String> commitData = new HashMap<>(5);

            commitData.put(Translog.TRANSLOG_GENERATION_KEY, Long.toString(translogGeneration.translogFileGeneration));
            commitData.put(Translog.TRANSLOG_UUID_KEY, translogGeneration.translogUUID);

            commitData.put(LOCAL_CHECKPOINT_KEY, Long.toString(seqNoService().getLocalCheckpoint()));
            commitData.put(GLOBAL_CHECKPOINT_KEY, Long.toString(seqNoService().getGlobalCheckpoint()));

            if (syncId != null) {
                commitData.put(Engine.SYNC_COMMIT_ID, syncId);
            }

            if (logger.isTraceEnabled()) {
                logger.trace("committing writer with commit data [{}]", commitData);
            }

            indexWriter.setCommitData(commitData);
            writer.commit();
        } catch (Throwable ex) {
            failEngine("lucene commit failed", ex);
            throw ex;
        }
    }

    private void ensureCanFlush() {
        // translog recover happens after the engine is fully constructed
        // if we are in this stage we have to prevent flushes from this
        // engine otherwise we might loose documents if the flush succeeds
        // and the translog recover fails we we "commit" the translog on flush.
        if (allowCommits.get() == false) {
            throw new FlushNotAllowedEngineException(shardId, "flushes are disabled - pending translog recovery");
        }
    }

    public void onSettingsChanged() {
        mergeScheduler.refreshConfig();
        // config().isEnableGcDeletes() or config.getGcDeletesInMillis() may have changed:
        maybePruneDeletedTombstones();
    }

    public MergeStats getMergeStats() {
        return mergeScheduler.stats();
    }

    @Override
    public SequenceNumbersService seqNoService() {
        return seqNoService;
    }
        @Override
    public DocsStats getDocStats() {
        final int numDocs = indexWriter.numDocs();
        final int maxDoc = indexWriter.maxDoc();
        return new DocsStats(numDocs, maxDoc-numDocs);
    }
}<|MERGE_RESOLUTION|>--- conflicted
+++ resolved
@@ -421,6 +421,12 @@
         return currentVersion;
     }
 
+    private void maybeUpdateSequenceNumber(Engine.Operation op) {
+        if (op.origin() == Operation.Origin.PRIMARY) {
+            op.updateSeqNo(seqNoService.generateSeqNo());
+        }
+    }
+
     private static VersionValueSupplier NEW_VERSION_VALUE = (u, t, l) -> new VersionValue(u, l);
 
     @FunctionalInterface
@@ -483,24 +489,9 @@
             final long expectedVersion = index.version();
             if (checkVersionConflict(index, currentVersion, expectedVersion, deleted)) return false;
 
-<<<<<<< HEAD
-            final boolean created;
-            index.updateVersion(updatedVersion);
-            if (index.origin() == Operation.Origin.PRIMARY) {
-                index.updateSeqNo(seqNoService.generateSeqNo());
-            }
-            if (currentVersion == Versions.NOT_FOUND) {
-                // document does not exists, we can optimize for create
-                created = true;
-                index(index, indexWriter);
-            } else {
-                created = update(index, versionValue, indexWriter);
-            }
-=======
+            maybeUpdateSequenceNumber(index);
             final long updatedVersion = updateVersion(index, currentVersion, expectedVersion);
-
             final boolean created = indexOrUpdate(index, currentVersion, versionValue);
->>>>>>> 0cae9ad3
 
             maybeAddToTranslog(index, updatedVersion, Translog.Index::new, NEW_VERSION_VALUE);
 
@@ -589,63 +580,19 @@
                 deleted = versionValue.delete();
             }
 
-<<<<<<< HEAD
-            long updatedVersion;
-            long expectedVersion = delete.version();
-            if (delete.versionType().isVersionConflictForWrites(currentVersion, expectedVersion, deleted)) {
-                if (delete.origin().isRecovery()) {
-                    return;
-                } else {
-                    throw new VersionConflictEngineException(shardId, delete.type(), delete.id(),
-                        delete.versionType().explainConflictForWrites(currentVersion, expectedVersion, deleted));
-                }
-            }
-            updatedVersion = delete.versionType().updateVersion(currentVersion, expectedVersion);
-
-            if (delete.origin() == Operation.Origin.PRIMARY) {
-                delete.updateSeqNo(seqNoService.generateSeqNo());
-            }
-
-            final boolean found;
-            if (currentVersion == Versions.NOT_FOUND) {
-                // doc does not exist and no prior deletes
-                found = false;
-            } else if (versionValue != null && versionValue.delete()) {
-                // a "delete on delete", in this case, we still increment the version, log it, and return that version
-                found = false;
-            } else {
-                // we deleted a currently existing document
-                indexWriter.deleteDocuments(delete.uid());
-                found = true;
-            }
-
+            final long expectedVersion = delete.version();
+            if (checkVersionConflict(delete, currentVersion, expectedVersion, deleted)) return;
+
+            maybeUpdateSequenceNumber(delete);
+            final long updatedVersion = updateVersion(delete, currentVersion, expectedVersion);
+            final boolean found = deleteIfFound(delete, currentVersion, deleted, versionValue);
             delete.updateVersion(updatedVersion, found);
-            if (delete.origin() != Operation.Origin.LOCAL_TRANSLOG_RECOVERY) {
-                final Translog.Location translogLocation = translog.add(new Translog.Delete(delete));
-                delete.setTranslogLocation(translogLocation);
-                versionMap.putUnderLock(delete.uid().bytes(), new DeleteVersionValue(updatedVersion, engineConfig.getThreadPool().estimatedTimeInMillis(), delete.getTranslogLocation()));
-            } else {
-                // we do not replay in to the translog, so there is no
-                // translog location; that is okay because real-time
-                // gets are not possible during recovery and we will
-                // flush when the recovery is complete
-                versionMap.putUnderLock(delete.uid().bytes(), new DeleteVersionValue(updatedVersion, engineConfig.getThreadPool().estimatedTimeInMillis(), null));
-            }
+
+            maybeAddToTranslog(delete, updatedVersion, Translog.Delete::new, DeleteVersionValue::new);
         } finally {
             if (delete.seqNo() != SequenceNumbersService.UNASSIGNED_SEQ_NO) {
                 seqNoService.markSeqNoAsCompleted(delete.seqNo());
             }
-=======
-            final long expectedVersion = delete.version();
-            if (checkVersionConflict(delete, currentVersion, expectedVersion, deleted)) return;
-
-            final long updatedVersion = updateVersion(delete, currentVersion, expectedVersion);
-
-            final boolean found = deleteIfFound(delete, currentVersion, deleted, versionValue);
-
-            delete.updateVersion(updatedVersion, found);
-
-            maybeAddToTranslog(delete, updatedVersion, Translog.Delete::new, DeleteVersionValue::new);
         }
     }
 
@@ -661,7 +608,6 @@
             // we deleted a currently existing document
             indexWriter.deleteDocuments(delete.uid());
             found = true;
->>>>>>> 0cae9ad3
         }
         return found;
     }
