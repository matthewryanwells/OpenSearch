/*
 * Licensed to Elasticsearch under one or more contributor
 * license agreements. See the NOTICE file distributed with
 * this work for additional information regarding copyright
 * ownership. Elasticsearch licenses this file to you under
 * the Apache License, Version 2.0 (the "License"); you may
 * not use this file except in compliance with the License.
 * You may obtain a copy of the License at
 *
 *    http://www.apache.org/licenses/LICENSE-2.0
 *
 * Unless required by applicable law or agreed to in writing,
 * software distributed under the License is distributed on an
 * "AS IS" BASIS, WITHOUT WARRANTIES OR CONDITIONS OF ANY
 * KIND, either express or implied.  See the License for the
 * specific language governing permissions and limitations
 * under the License.
 */

package org.elasticsearch.index.engine;

import com.carrotsearch.hppc.cursors.ObjectObjectCursor;

import org.apache.log4j.AppenderSkeleton;
import org.apache.log4j.Level;
import org.apache.log4j.LogManager;
import org.apache.log4j.Logger;
import org.apache.log4j.spi.LoggingEvent;
import org.apache.lucene.codecs.Codec;
import org.apache.lucene.document.Field;
import org.apache.lucene.document.NumericDocValuesField;
import org.apache.lucene.document.TextField;
import org.apache.lucene.index.DirectoryReader;
import org.apache.lucene.index.IndexWriterConfig;
import org.apache.lucene.index.KeepOnlyLastCommitDeletionPolicy;
import org.apache.lucene.index.LiveIndexWriterConfig;
import org.apache.lucene.index.LogByteSizeMergePolicy;
import org.apache.lucene.index.LogDocMergePolicy;
import org.apache.lucene.index.MergePolicy;
import org.apache.lucene.index.NoMergePolicy;
import org.apache.lucene.index.SnapshotDeletionPolicy;
import org.apache.lucene.index.Term;
import org.apache.lucene.index.TieredMergePolicy;
import org.apache.lucene.search.IndexSearcher;
import org.apache.lucene.search.MatchAllDocsQuery;
import org.apache.lucene.search.TermQuery;
import org.apache.lucene.search.TopDocs;
import org.apache.lucene.store.AlreadyClosedException;
import org.apache.lucene.store.Directory;
import org.apache.lucene.store.MockDirectoryWrapper;
import org.apache.lucene.util.IOUtils;
import org.apache.lucene.util.TestUtil;
import org.elasticsearch.ElasticsearchException;
import org.elasticsearch.Version;
import org.elasticsearch.action.support.TransportActions;
import org.elasticsearch.cluster.metadata.IndexMetaData;
import org.elasticsearch.common.Base64;
import org.elasticsearch.common.Nullable;
import org.elasticsearch.common.bytes.BytesArray;
import org.elasticsearch.common.bytes.BytesReference;
import org.elasticsearch.common.io.FileSystemUtils;
import org.elasticsearch.common.logging.ESLogger;
import org.elasticsearch.common.lucene.Lucene;
import org.elasticsearch.common.lucene.uid.Versions;
import org.elasticsearch.common.settings.Settings;
import org.elasticsearch.common.unit.TimeValue;
import org.elasticsearch.common.util.BigArrays;
import org.elasticsearch.index.Index;
import org.elasticsearch.index.IndexSettings;
import org.elasticsearch.index.VersionType;
import org.elasticsearch.index.analysis.AnalysisService;
import org.elasticsearch.index.codec.CodecService;
import org.elasticsearch.index.engine.Engine.Searcher;
import org.elasticsearch.index.mapper.ContentPath;
import org.elasticsearch.index.mapper.DocumentMapper;
import org.elasticsearch.index.mapper.DocumentMapperForType;
import org.elasticsearch.index.mapper.Mapper.BuilderContext;
import org.elasticsearch.index.mapper.MapperService;
import org.elasticsearch.index.mapper.Mapping;
import org.elasticsearch.index.mapper.MetadataFieldMapper;
import org.elasticsearch.index.mapper.ParseContext.Document;
import org.elasticsearch.index.mapper.ParsedDocument;
import org.elasticsearch.index.mapper.internal.SourceFieldMapper;
import org.elasticsearch.index.mapper.internal.UidFieldMapper;
import org.elasticsearch.index.mapper.object.RootObjectMapper;
import org.elasticsearch.index.seqno.SequenceNumbersService;
import org.elasticsearch.index.shard.IndexSearcherWrapper;
import org.elasticsearch.index.shard.ShardId;
import org.elasticsearch.index.shard.ShardUtils;
import org.elasticsearch.index.shard.TranslogRecoveryPerformer;
import org.elasticsearch.index.similarity.SimilarityService;
import org.elasticsearch.index.store.DirectoryService;
import org.elasticsearch.index.store.DirectoryUtils;
import org.elasticsearch.index.store.Store;
import org.elasticsearch.index.translog.Translog;
import org.elasticsearch.index.translog.TranslogConfig;
import org.elasticsearch.indices.IndicesModule;
import org.elasticsearch.indices.mapper.MapperRegistry;
import org.elasticsearch.test.DummyShardLock;
import org.elasticsearch.test.ESTestCase;
import org.elasticsearch.test.IndexSettingsModule;
import org.elasticsearch.threadpool.ThreadPool;
import org.hamcrest.MatcherAssert;
import org.junit.After;
import org.junit.Before;

import java.io.IOException;
import java.io.InputStream;
import java.nio.charset.Charset;
import java.nio.file.DirectoryStream;
import java.nio.file.Files;
import java.nio.file.Path;
import java.util.ArrayList;
import java.util.Arrays;
import java.util.Collections;
import java.util.List;
import java.util.Locale;
import java.util.Map;
import java.util.concurrent.BrokenBarrierException;
import java.util.concurrent.CountDownLatch;
import java.util.concurrent.CyclicBarrier;
import java.util.concurrent.atomic.AtomicBoolean;
import java.util.concurrent.atomic.AtomicInteger;
import java.util.concurrent.atomic.AtomicReference;

import static java.util.Collections.emptyMap;
import static org.elasticsearch.index.engine.Engine.Operation.Origin.PRIMARY;
import static org.elasticsearch.index.engine.Engine.Operation.Origin.REPLICA;
import static org.hamcrest.Matchers.equalTo;
import static org.hamcrest.Matchers.everyItem;
import static org.hamcrest.Matchers.greaterThan;
import static org.hamcrest.Matchers.hasKey;
import static org.hamcrest.Matchers.not;
import static org.hamcrest.Matchers.notNullValue;
import static org.hamcrest.Matchers.nullValue;

public class InternalEngineTests extends ESTestCase {

    protected final ShardId shardId = new ShardId(new Index("index", "_na_"), 1);
    private static final IndexSettings INDEX_SETTINGS = IndexSettingsModule.newIndexSettings("index", Settings.EMPTY);

    protected ThreadPool threadPool;

    private Store store;
    private Store storeReplica;

    protected InternalEngine engine;
    protected InternalEngine replicaEngine;

    private IndexSettings defaultSettings;
    private String codecName;
    private Path primaryTranslogDir;
    private Path replicaTranslogDir;

    @Override
    @Before
    public void setUp() throws Exception {
        super.setUp();

        CodecService codecService = new CodecService(null, logger);
        String name = Codec.getDefault().getName();
        if (Arrays.asList(codecService.availableCodecs()).contains(name)) {
            // some codecs are read only so we only take the ones that we have in the service and randomly
            // selected by lucene test case.
            codecName = name;
        } else {
            codecName = "default";
        }
        defaultSettings = IndexSettingsModule.newIndexSettings("test", Settings.builder()
                .put(IndexSettings.INDEX_GC_DELETES_SETTING, "1h") // make sure this doesn't kick in on us
                .put(EngineConfig.INDEX_CODEC_SETTING.getKey(), codecName)
                .put(IndexMetaData.SETTING_VERSION_CREATED, Version.CURRENT)
                .build()); // TODO randomize more settings
        threadPool = new ThreadPool(getClass().getName());
        store = createStore();
        storeReplica = createStore();
        Lucene.cleanLuceneIndex(store.directory());
        Lucene.cleanLuceneIndex(storeReplica.directory());
        primaryTranslogDir = createTempDir("translog-primary");
        engine = createEngine(store, primaryTranslogDir);
        LiveIndexWriterConfig currentIndexWriterConfig = engine.getCurrentIndexWriterConfig();

        assertEquals(engine.config().getCodec().getName(), codecService.codec(codecName).getName());
        assertEquals(currentIndexWriterConfig.getCodec().getName(), codecService.codec(codecName).getName());
        if (randomBoolean()) {
            engine.config().setEnableGcDeletes(false);
        }
        replicaTranslogDir = createTempDir("translog-replica");
        replicaEngine = createEngine(storeReplica, replicaTranslogDir);
        currentIndexWriterConfig = replicaEngine.getCurrentIndexWriterConfig();

        assertEquals(replicaEngine.config().getCodec().getName(), codecService.codec(codecName).getName());
        assertEquals(currentIndexWriterConfig.getCodec().getName(), codecService.codec(codecName).getName());
        if (randomBoolean()) {
            engine.config().setEnableGcDeletes(false);
        }
    }

    public EngineConfig copy(EngineConfig config, EngineConfig.OpenMode openMode) {
        return new EngineConfig(openMode, config.getShardId(), config.getThreadPool(), config.getIndexSettings(), config.getWarmer(),
            config.getStore(), config.getDeletionPolicy(), config.getMergePolicy(), config.getAnalyzer(), config.getSimilarity(),
            new CodecService(null, logger), config.getEventListener(), config.getTranslogRecoveryPerformer(), config.getQueryCache(),
            config.getQueryCachingPolicy(), config.getTranslogConfig(), config.getFlushMergesAfter());
    }

    @Override
    @After
    public void tearDown() throws Exception {
        super.tearDown();
        IOUtils.close(
                replicaEngine, storeReplica,
                engine, store);
        terminate(threadPool);
    }


    private Document testDocumentWithTextField() {
        Document document = testDocument();
        document.add(new TextField("value", "test", Field.Store.YES));
        return document;
    }

    private Document testDocument() {
        return new Document();
    }


    private ParsedDocument testParsedDocument(String uid, String id, String type, String routing, long timestamp, long ttl, Document document, BytesReference source, Mapping mappingUpdate) {
        Field uidField = new Field("_uid", uid, UidFieldMapper.Defaults.FIELD_TYPE);
        Field versionField = new NumericDocValuesField("_version", 0);
        Field seqNoField = new NumericDocValuesField("_seq_no", 0);
        document.add(uidField);
        document.add(versionField);
<<<<<<< HEAD
        return new ParsedDocument(uidField, versionField, seqNoField, id, type, routing, timestamp, ttl, Arrays.asList(document), source, mappingUpdate);
=======
        return new ParsedDocument(versionField, id, type, routing, timestamp, ttl, Arrays.asList(document), source, mappingUpdate);
>>>>>>> d3d57da8
    }

    protected Store createStore() throws IOException {
        return createStore(newDirectory());
    }

    protected Store createStore(final Directory directory) throws IOException {
        final DirectoryService directoryService = new DirectoryService(shardId, INDEX_SETTINGS) {
            @Override
            public Directory newDirectory() throws IOException {
                return directory;
            }

            @Override
            public long throttleTimeInNanos() {
                return 0;
            }
        };
        return new Store(shardId, INDEX_SETTINGS, directoryService, new DummyShardLock(shardId));
    }

    protected Translog createTranslog() throws IOException {
        return createTranslog(primaryTranslogDir);
    }

    protected Translog createTranslog(Path translogPath) throws IOException {
        TranslogConfig translogConfig = new TranslogConfig(shardId, translogPath, INDEX_SETTINGS, BigArrays.NON_RECYCLING_INSTANCE);
        return new Translog(translogConfig, null);
    }

    protected SnapshotDeletionPolicy createSnapshotDeletionPolicy() {
        return new SnapshotDeletionPolicy(new KeepOnlyLastCommitDeletionPolicy());
    }

    protected InternalEngine createEngine(Store store, Path translogPath) throws IOException {
        return createEngine(defaultSettings, store, translogPath, newMergePolicy());
    }

    protected InternalEngine createEngine(IndexSettings indexSettings, Store store, Path translogPath, MergePolicy mergePolicy) throws IOException {
        EngineConfig config = config(indexSettings, store, translogPath, mergePolicy);
        InternalEngine internalEngine = new InternalEngine(config);
        if (config.getOpenMode() == EngineConfig.OpenMode.OPEN_INDEX_AND_TRANSLOG) {
            internalEngine.recoverFromTranslog();
        }
        return internalEngine;
    }

    public EngineConfig config(IndexSettings indexSettings, Store store, Path translogPath, MergePolicy mergePolicy) {
        IndexWriterConfig iwc = newIndexWriterConfig();
        TranslogConfig translogConfig = new TranslogConfig(shardId, translogPath, indexSettings, BigArrays.NON_RECYCLING_INSTANCE);
        final EngineConfig.OpenMode openMode;
        try {
            if (Lucene.indexExists(store.directory()) == false) {
                openMode = EngineConfig.OpenMode.CREATE_INDEX_AND_TRANSLOG;
            } else {
                openMode = EngineConfig.OpenMode.OPEN_INDEX_AND_TRANSLOG;
            }
        } catch (IOException e) {
            throw new ElasticsearchException("can't find index?", e);
        }
        EngineConfig config = new EngineConfig(openMode, shardId, threadPool, indexSettings
                , null, store, createSnapshotDeletionPolicy(), mergePolicy,
                iwc.getAnalyzer(), iwc.getSimilarity(), new CodecService(null, logger), new Engine.EventListener() {
            @Override
            public void onFailedEngine(String reason, @Nullable Throwable t) {
                // we don't need to notify anybody in this test
            }
        }, new TranslogHandler(shardId.getIndexName(), logger), IndexSearcher.getDefaultQueryCache(), IndexSearcher.getDefaultQueryCachingPolicy(), translogConfig, TimeValue.timeValueMinutes(5));

        return config;
    }

    protected static final BytesReference B_1 = new BytesArray(new byte[]{1});
    protected static final BytesReference B_2 = new BytesArray(new byte[]{2});
    protected static final BytesReference B_3 = new BytesArray(new byte[]{3});

    public void testSegments() throws Exception {
        try (Store store = createStore();
             Engine engine = createEngine(defaultSettings, store, createTempDir(), NoMergePolicy.INSTANCE)) {
            List<Segment> segments = engine.segments(false);
            assertThat(segments.isEmpty(), equalTo(true));
            assertThat(engine.segmentsStats(false).getCount(), equalTo(0L));
            assertThat(engine.segmentsStats(false).getMemoryInBytes(), equalTo(0L));

            // create a doc and refresh
            ParsedDocument doc = testParsedDocument("1", "1", "test", null, -1, -1, testDocumentWithTextField(), B_1, null);
            engine.index(new Engine.Index(newUid("1"), doc));

            ParsedDocument doc2 = testParsedDocument("2", "2", "test", null, -1, -1, testDocumentWithTextField(), B_2, null);
            engine.index(new Engine.Index(newUid("2"), doc2));
            engine.refresh("test");

            segments = engine.segments(false);
            assertThat(segments.size(), equalTo(1));
            SegmentsStats stats = engine.segmentsStats(false);
            assertThat(stats.getCount(), equalTo(1L));
            assertThat(stats.getTermsMemoryInBytes(), greaterThan(0L));
            assertThat(stats.getStoredFieldsMemoryInBytes(), greaterThan(0L));
            assertThat(stats.getTermVectorsMemoryInBytes(), equalTo(0L));
            assertThat(stats.getNormsMemoryInBytes(), greaterThan(0L));
            assertThat(stats.getDocValuesMemoryInBytes(), greaterThan(0L));
            assertThat(segments.get(0).isCommitted(), equalTo(false));
            assertThat(segments.get(0).isSearch(), equalTo(true));
            assertThat(segments.get(0).getNumDocs(), equalTo(2));
            assertThat(segments.get(0).getDeletedDocs(), equalTo(0));
            assertThat(segments.get(0).isCompound(), equalTo(true));
            assertThat(segments.get(0).ramTree, nullValue());

            engine.flush();

            segments = engine.segments(false);
            assertThat(segments.size(), equalTo(1));
            assertThat(engine.segmentsStats(false).getCount(), equalTo(1L));
            assertThat(segments.get(0).isCommitted(), equalTo(true));
            assertThat(segments.get(0).isSearch(), equalTo(true));
            assertThat(segments.get(0).getNumDocs(), equalTo(2));
            assertThat(segments.get(0).getDeletedDocs(), equalTo(0));
            assertThat(segments.get(0).isCompound(), equalTo(true));

            ParsedDocument doc3 = testParsedDocument("3", "3", "test", null, -1, -1, testDocumentWithTextField(), B_3, null);
            engine.index(new Engine.Index(newUid("3"), doc3));
            engine.refresh("test");

            segments = engine.segments(false);
            assertThat(segments.size(), equalTo(2));
            assertThat(engine.segmentsStats(false).getCount(), equalTo(2L));
            assertThat(engine.segmentsStats(false).getTermsMemoryInBytes(), greaterThan(stats.getTermsMemoryInBytes()));
            assertThat(engine.segmentsStats(false).getStoredFieldsMemoryInBytes(), greaterThan(stats.getStoredFieldsMemoryInBytes()));
            assertThat(engine.segmentsStats(false).getTermVectorsMemoryInBytes(), equalTo(0L));
            assertThat(engine.segmentsStats(false).getNormsMemoryInBytes(), greaterThan(stats.getNormsMemoryInBytes()));
            assertThat(engine.segmentsStats(false).getDocValuesMemoryInBytes(), greaterThan(stats.getDocValuesMemoryInBytes()));
            assertThat(segments.get(0).getGeneration() < segments.get(1).getGeneration(), equalTo(true));
            assertThat(segments.get(0).isCommitted(), equalTo(true));
            assertThat(segments.get(0).isSearch(), equalTo(true));
            assertThat(segments.get(0).getNumDocs(), equalTo(2));
            assertThat(segments.get(0).getDeletedDocs(), equalTo(0));
            assertThat(segments.get(0).isCompound(), equalTo(true));


            assertThat(segments.get(1).isCommitted(), equalTo(false));
            assertThat(segments.get(1).isSearch(), equalTo(true));
            assertThat(segments.get(1).getNumDocs(), equalTo(1));
            assertThat(segments.get(1).getDeletedDocs(), equalTo(0));
            assertThat(segments.get(1).isCompound(), equalTo(true));


            engine.delete(new Engine.Delete("test", "1", newUid("1")));
            engine.refresh("test");

            segments = engine.segments(false);
            assertThat(segments.size(), equalTo(2));
            assertThat(engine.segmentsStats(false).getCount(), equalTo(2L));
            assertThat(segments.get(0).getGeneration() < segments.get(1).getGeneration(), equalTo(true));
            assertThat(segments.get(0).isCommitted(), equalTo(true));
            assertThat(segments.get(0).isSearch(), equalTo(true));
            assertThat(segments.get(0).getNumDocs(), equalTo(1));
            assertThat(segments.get(0).getDeletedDocs(), equalTo(1));
            assertThat(segments.get(0).isCompound(), equalTo(true));

            assertThat(segments.get(1).isCommitted(), equalTo(false));
            assertThat(segments.get(1).isSearch(), equalTo(true));
            assertThat(segments.get(1).getNumDocs(), equalTo(1));
            assertThat(segments.get(1).getDeletedDocs(), equalTo(0));
            assertThat(segments.get(1).isCompound(), equalTo(true));

            engine.onSettingsChanged();
            ParsedDocument doc4 = testParsedDocument("4", "4", "test", null, -1, -1, testDocumentWithTextField(), B_3, null);
            engine.index(new Engine.Index(newUid("4"), doc4));
            engine.refresh("test");

            segments = engine.segments(false);
            assertThat(segments.size(), equalTo(3));
            assertThat(engine.segmentsStats(false).getCount(), equalTo(3L));
            assertThat(segments.get(0).getGeneration() < segments.get(1).getGeneration(), equalTo(true));
            assertThat(segments.get(0).isCommitted(), equalTo(true));
            assertThat(segments.get(0).isSearch(), equalTo(true));
            assertThat(segments.get(0).getNumDocs(), equalTo(1));
            assertThat(segments.get(0).getDeletedDocs(), equalTo(1));
            assertThat(segments.get(0).isCompound(), equalTo(true));

            assertThat(segments.get(1).isCommitted(), equalTo(false));
            assertThat(segments.get(1).isSearch(), equalTo(true));
            assertThat(segments.get(1).getNumDocs(), equalTo(1));
            assertThat(segments.get(1).getDeletedDocs(), equalTo(0));
            assertThat(segments.get(1).isCompound(), equalTo(true));

            assertThat(segments.get(2).isCommitted(), equalTo(false));
            assertThat(segments.get(2).isSearch(), equalTo(true));
            assertThat(segments.get(2).getNumDocs(), equalTo(1));
            assertThat(segments.get(2).getDeletedDocs(), equalTo(0));
            assertThat(segments.get(2).isCompound(), equalTo(true));
        }
    }

    public void testVerboseSegments() throws Exception {
        try (Store store = createStore();
             Engine engine = createEngine(defaultSettings, store, createTempDir(), NoMergePolicy.INSTANCE)) {
            List<Segment> segments = engine.segments(true);
            assertThat(segments.isEmpty(), equalTo(true));

            ParsedDocument doc = testParsedDocument("1", "1", "test", null, -1, -1, testDocumentWithTextField(), B_1, null);
            engine.index(new Engine.Index(newUid("1"), doc));
            engine.refresh("test");

            segments = engine.segments(true);
            assertThat(segments.size(), equalTo(1));
            assertThat(segments.get(0).ramTree, notNullValue());

            ParsedDocument doc2 = testParsedDocument("2", "2", "test", null, -1, -1, testDocumentWithTextField(), B_2, null);
            engine.index(new Engine.Index(newUid("2"), doc2));
            engine.refresh("test");
            ParsedDocument doc3 = testParsedDocument("3", "3", "test", null, -1, -1, testDocumentWithTextField(), B_3, null);
            engine.index(new Engine.Index(newUid("3"), doc3));
            engine.refresh("test");

            segments = engine.segments(true);
            assertThat(segments.size(), equalTo(3));
            assertThat(segments.get(0).ramTree, notNullValue());
            assertThat(segments.get(1).ramTree, notNullValue());
            assertThat(segments.get(2).ramTree, notNullValue());
        }
    }

    public void testSegmentsWithMergeFlag() throws Exception {
        try (Store store = createStore();
            Engine engine = createEngine(defaultSettings, store, createTempDir(), new TieredMergePolicy())) {
            ParsedDocument doc = testParsedDocument("1", "1", "test", null, -1, -1, testDocument(), B_1, null);
            Engine.Index index = new Engine.Index(newUid("1"), doc);
            engine.index(index);
            engine.flush();
            assertThat(engine.segments(false).size(), equalTo(1));
            index = new Engine.Index(newUid("2"), doc);
            engine.index(index);
            engine.flush();
            List<Segment> segments = engine.segments(false);
            assertThat(segments.size(), equalTo(2));
            for (Segment segment : segments) {
                assertThat(segment.getMergeId(), nullValue());
            }
            index = new Engine.Index(newUid("3"), doc);
            engine.index(index);
            engine.flush();
            segments = engine.segments(false);
            assertThat(segments.size(), equalTo(3));
            for (Segment segment : segments) {
                assertThat(segment.getMergeId(), nullValue());
            }

            index = new Engine.Index(newUid("4"), doc);
            engine.index(index);
            engine.flush();
            final long gen1 = store.readLastCommittedSegmentsInfo().getGeneration();
            // now, optimize and wait for merges, see that we have no merge flag
            engine.forceMerge(true);

            for (Segment segment : engine.segments(false)) {
                assertThat(segment.getMergeId(), nullValue());
            }
            // we could have multiple underlying merges, so the generation may increase more than once
            assertTrue(store.readLastCommittedSegmentsInfo().getGeneration() > gen1);

            final boolean flush = randomBoolean();
            final long gen2 = store.readLastCommittedSegmentsInfo().getGeneration();
            engine.forceMerge(flush);
            for (Segment segment : engine.segments(false)) {
                assertThat(segment.getMergeId(), nullValue());
            }

            if (flush) {
                // we should have had just 1 merge, so last generation should be exact
                assertEquals(gen2, store.readLastCommittedSegmentsInfo().getLastGeneration());
            }
        }
    }

    public void testSegmentsStatsIncludingFileSizes() throws Exception {
        try (Store store = createStore();
            Engine engine = createEngine(defaultSettings, store, createTempDir(), NoMergePolicy.INSTANCE)) {
            assertThat(engine.segmentsStats(true).getFileSizes().size(), equalTo(0));

            ParsedDocument doc = testParsedDocument("1", "1", "test", null, -1, -1, testDocumentWithTextField(), B_1, null);
            engine.index(new Engine.Index(newUid("1"), doc));
            engine.refresh("test");

            SegmentsStats stats = engine.segmentsStats(true);
            assertThat(stats.getFileSizes().size(), greaterThan(0));
            assertThat(() -> stats.getFileSizes().valuesIt(), everyItem(greaterThan(0L)));

            ObjectObjectCursor<String, Long> firstEntry = stats.getFileSizes().iterator().next();

            ParsedDocument doc2 = testParsedDocument("2", "2", "test", null, -1, -1, testDocumentWithTextField(), B_2, null);
            engine.index(new Engine.Index(newUid("2"), doc2));
            engine.refresh("test");

            assertThat(engine.segmentsStats(true).getFileSizes().get(firstEntry.key), greaterThan(firstEntry.value));
        }
    }

    public void testCommitStats() {
        Document document = testDocumentWithTextField();
        document.add(new Field(SourceFieldMapper.NAME, B_1.toBytes(), SourceFieldMapper.Defaults.FIELD_TYPE));
        ParsedDocument doc = testParsedDocument("1", "1", "test", null, -1, -1, document, B_1, null);
        engine.index(new Engine.Index(newUid("1"), doc));

        CommitStats stats1 = engine.commitStats();
        assertThat(stats1.getGeneration(), greaterThan(0L));
        assertThat(stats1.getId(), notNullValue());
        assertThat(stats1.getUserData(), hasKey(Translog.TRANSLOG_GENERATION_KEY));

        engine.flush(true, true);
        CommitStats stats2 = engine.commitStats();
        assertThat(stats2.getGeneration(), greaterThan(stats1.getGeneration()));
        assertThat(stats2.getId(), notNullValue());
        assertThat(stats2.getId(), not(equalTo(stats1.getId())));
        assertThat(stats2.getUserData(), hasKey(Translog.TRANSLOG_GENERATION_KEY));
        assertThat(stats2.getUserData(), hasKey(Translog.TRANSLOG_UUID_KEY));
        assertThat(stats2.getUserData().get(Translog.TRANSLOG_GENERATION_KEY), not(equalTo(stats1.getUserData().get(Translog.TRANSLOG_GENERATION_KEY))));
        assertThat(stats2.getUserData().get(Translog.TRANSLOG_UUID_KEY), equalTo(stats1.getUserData().get(Translog.TRANSLOG_UUID_KEY)));
    }

    public void testIndexSearcherWrapper() throws Exception {
        final AtomicInteger counter = new AtomicInteger();
        IndexSearcherWrapper wrapper = new IndexSearcherWrapper() {

            @Override
            public DirectoryReader wrap(DirectoryReader reader) {
                counter.incrementAndGet();
                return reader;
            }

            @Override
            public IndexSearcher wrap(IndexSearcher searcher) throws EngineException {
                counter.incrementAndGet();
                return searcher;
            }
        };
        Store store = createStore();
        Path translog = createTempDir("translog-test");
        InternalEngine engine = createEngine(store, translog);
        engine.close();

        engine = new InternalEngine(copy(engine.config(), EngineConfig.OpenMode.OPEN_INDEX_AND_TRANSLOG));
        engine.recoverFromTranslog();
        Engine.Searcher searcher = wrapper.wrap(engine.acquireSearcher("test"));
        assertThat(counter.get(), equalTo(2));
        searcher.close();
        IOUtils.close(store, engine);
    }

    public void testFlushIsDisabledDuringTranslogRecovery() throws IOException {
        ParsedDocument doc = testParsedDocument("1", "1", "test", null, -1, -1, testDocumentWithTextField(), B_1, null);
        engine.index(new Engine.Index(newUid("1"), doc));
        engine.close();

        engine = new InternalEngine(copy(engine.config(), EngineConfig.OpenMode.OPEN_INDEX_AND_TRANSLOG));
        expectThrows(FlushNotAllowedEngineException.class, () -> engine.flush(true, true));
        engine.recoverFromTranslog();
        doc = testParsedDocument("2", "2", "test", null, -1, -1, testDocumentWithTextField(), B_1, null);
        engine.index(new Engine.Index(newUid("2"), doc));
        engine.flush();
    }

    public void testConcurrentGetAndFlush() throws Exception {
        ParsedDocument doc = testParsedDocument("1", "1", "test", null, -1, -1, testDocumentWithTextField(), B_1, null);
        engine.index(new Engine.Index(newUid("1"), doc));

        final AtomicReference<Engine.GetResult> latestGetResult = new AtomicReference<>();
        latestGetResult.set(engine.get(new Engine.Get(true, newUid("1"))));
        final AtomicBoolean flushFinished = new AtomicBoolean(false);
        final CyclicBarrier barrier = new CyclicBarrier(2);
        Thread getThread = new Thread() {
            @Override
            public void run() {
                try {
                    barrier.await();
                } catch (InterruptedException | BrokenBarrierException e) {
                    throw new RuntimeException(e);
                }
                while (flushFinished.get() == false) {
                    Engine.GetResult previousGetResult = latestGetResult.get();
                    if (previousGetResult != null) {
                        previousGetResult.release();
                    }
                    latestGetResult.set(engine.get(new Engine.Get(true, newUid("1"))));
                    if (latestGetResult.get().exists() == false) {
                        break;
                    }
                }
            }
        };
        getThread.start();
        barrier.await();
        engine.flush();
        flushFinished.set(true);
        getThread.join();
        assertTrue(latestGetResult.get().exists());
        latestGetResult.get().release();
    }

    public void testSimpleOperations() throws Exception {
        Engine.Searcher searchResult = engine.acquireSearcher("test");
        MatcherAssert.assertThat(searchResult, EngineSearcherTotalHitsMatcher.engineSearcherTotalHits(0));
        searchResult.close();

        // create a document
        Document document = testDocumentWithTextField();
        document.add(new Field(SourceFieldMapper.NAME, B_1.toBytes(), SourceFieldMapper.Defaults.FIELD_TYPE));
        ParsedDocument doc = testParsedDocument("1", "1", "test", null, -1, -1, document, B_1, null);
        engine.index(new Engine.Index(newUid("1"), doc));

        // its not there...
        searchResult = engine.acquireSearcher("test");
        MatcherAssert.assertThat(searchResult, EngineSearcherTotalHitsMatcher.engineSearcherTotalHits(0));
        MatcherAssert.assertThat(searchResult, EngineSearcherTotalHitsMatcher.engineSearcherTotalHits(new TermQuery(new Term("value", "test")), 0));
        searchResult.close();

        // but, we can still get it (in realtime)
        Engine.GetResult getResult = engine.get(new Engine.Get(true, newUid("1")));
        assertThat(getResult.exists(), equalTo(true));
        assertThat(getResult.source().source.toBytesArray(), equalTo(B_1.toBytesArray()));
        assertThat(getResult.docIdAndVersion(), nullValue());
        getResult.release();

        // but, not there non realtime
        getResult = engine.get(new Engine.Get(false, newUid("1")));
        assertThat(getResult.exists(), equalTo(false));
        getResult.release();
        // refresh and it should be there
        engine.refresh("test");

        // now its there...
        searchResult = engine.acquireSearcher("test");
        MatcherAssert.assertThat(searchResult, EngineSearcherTotalHitsMatcher.engineSearcherTotalHits(1));
        MatcherAssert.assertThat(searchResult, EngineSearcherTotalHitsMatcher.engineSearcherTotalHits(new TermQuery(new Term("value", "test")), 1));
        searchResult.close();

        // also in non realtime
        getResult = engine.get(new Engine.Get(false, newUid("1")));
        assertThat(getResult.exists(), equalTo(true));
        assertThat(getResult.docIdAndVersion(), notNullValue());
        getResult.release();

        // now do an update
        document = testDocument();
        document.add(new TextField("value", "test1", Field.Store.YES));
        document.add(new Field(SourceFieldMapper.NAME, B_2.toBytes(), SourceFieldMapper.Defaults.FIELD_TYPE));
        doc = testParsedDocument("1", "1", "test", null, -1, -1, document, B_2, null);
        engine.index(new Engine.Index(newUid("1"), doc));

        // its not updated yet...
        searchResult = engine.acquireSearcher("test");
        MatcherAssert.assertThat(searchResult, EngineSearcherTotalHitsMatcher.engineSearcherTotalHits(1));
        MatcherAssert.assertThat(searchResult, EngineSearcherTotalHitsMatcher.engineSearcherTotalHits(new TermQuery(new Term("value", "test")), 1));
        MatcherAssert.assertThat(searchResult, EngineSearcherTotalHitsMatcher.engineSearcherTotalHits(new TermQuery(new Term("value", "test1")), 0));
        searchResult.close();

        // but, we can still get it (in realtime)
        getResult = engine.get(new Engine.Get(true, newUid("1")));
        assertThat(getResult.exists(), equalTo(true));
        assertThat(getResult.source().source.toBytesArray(), equalTo(B_2.toBytesArray()));
        assertThat(getResult.docIdAndVersion(), nullValue());
        getResult.release();

        // refresh and it should be updated
        engine.refresh("test");

        searchResult = engine.acquireSearcher("test");
        MatcherAssert.assertThat(searchResult, EngineSearcherTotalHitsMatcher.engineSearcherTotalHits(1));
        MatcherAssert.assertThat(searchResult, EngineSearcherTotalHitsMatcher.engineSearcherTotalHits(new TermQuery(new Term("value", "test")), 0));
        MatcherAssert.assertThat(searchResult, EngineSearcherTotalHitsMatcher.engineSearcherTotalHits(new TermQuery(new Term("value", "test1")), 1));
        searchResult.close();

        // now delete
        engine.delete(new Engine.Delete("test", "1", newUid("1")));

        // its not deleted yet
        searchResult = engine.acquireSearcher("test");
        MatcherAssert.assertThat(searchResult, EngineSearcherTotalHitsMatcher.engineSearcherTotalHits(1));
        MatcherAssert.assertThat(searchResult, EngineSearcherTotalHitsMatcher.engineSearcherTotalHits(new TermQuery(new Term("value", "test")), 0));
        MatcherAssert.assertThat(searchResult, EngineSearcherTotalHitsMatcher.engineSearcherTotalHits(new TermQuery(new Term("value", "test1")), 1));
        searchResult.close();

        // but, get should not see it (in realtime)
        getResult = engine.get(new Engine.Get(true, newUid("1")));
        assertThat(getResult.exists(), equalTo(false));
        getResult.release();

        // refresh and it should be deleted
        engine.refresh("test");

        searchResult = engine.acquireSearcher("test");
        MatcherAssert.assertThat(searchResult, EngineSearcherTotalHitsMatcher.engineSearcherTotalHits(0));
        MatcherAssert.assertThat(searchResult, EngineSearcherTotalHitsMatcher.engineSearcherTotalHits(new TermQuery(new Term("value", "test")), 0));
        MatcherAssert.assertThat(searchResult, EngineSearcherTotalHitsMatcher.engineSearcherTotalHits(new TermQuery(new Term("value", "test1")), 0));
        searchResult.close();

        // add it back
        document = testDocumentWithTextField();
        document.add(new Field(SourceFieldMapper.NAME, B_1.toBytes(), SourceFieldMapper.Defaults.FIELD_TYPE));
        doc = testParsedDocument("1", "1", "test", null, -1, -1, document, B_1, null);
        engine.index(new Engine.Index(newUid("1"), doc, Versions.MATCH_DELETED));

        // its not there...
        searchResult = engine.acquireSearcher("test");
        MatcherAssert.assertThat(searchResult, EngineSearcherTotalHitsMatcher.engineSearcherTotalHits(0));
        MatcherAssert.assertThat(searchResult, EngineSearcherTotalHitsMatcher.engineSearcherTotalHits(new TermQuery(new Term("value", "test")), 0));
        MatcherAssert.assertThat(searchResult, EngineSearcherTotalHitsMatcher.engineSearcherTotalHits(new TermQuery(new Term("value", "test1")), 0));
        searchResult.close();

        // refresh and it should be there
        engine.refresh("test");

        // now its there...
        searchResult = engine.acquireSearcher("test");
        MatcherAssert.assertThat(searchResult, EngineSearcherTotalHitsMatcher.engineSearcherTotalHits(1));
        MatcherAssert.assertThat(searchResult, EngineSearcherTotalHitsMatcher.engineSearcherTotalHits(new TermQuery(new Term("value", "test")), 1));
        MatcherAssert.assertThat(searchResult, EngineSearcherTotalHitsMatcher.engineSearcherTotalHits(new TermQuery(new Term("value", "test1")), 0));
        searchResult.close();

        // now flush
        engine.flush();

        // and, verify get (in real time)
        getResult = engine.get(new Engine.Get(true, newUid("1")));
        assertThat(getResult.exists(), equalTo(true));
        assertThat(getResult.source(), nullValue());
        assertThat(getResult.docIdAndVersion(), notNullValue());
        getResult.release();

        // make sure we can still work with the engine
        // now do an update
        document = testDocument();
        document.add(new TextField("value", "test1", Field.Store.YES));
        doc = testParsedDocument("1", "1", "test", null, -1, -1, document, B_1, null);
        engine.index(new Engine.Index(newUid("1"), doc));

        // its not updated yet...
        searchResult = engine.acquireSearcher("test");
        MatcherAssert.assertThat(searchResult, EngineSearcherTotalHitsMatcher.engineSearcherTotalHits(1));
        MatcherAssert.assertThat(searchResult, EngineSearcherTotalHitsMatcher.engineSearcherTotalHits(new TermQuery(new Term("value", "test")), 1));
        MatcherAssert.assertThat(searchResult, EngineSearcherTotalHitsMatcher.engineSearcherTotalHits(new TermQuery(new Term("value", "test1")), 0));
        searchResult.close();

        // refresh and it should be updated
        engine.refresh("test");

        searchResult = engine.acquireSearcher("test");
        MatcherAssert.assertThat(searchResult, EngineSearcherTotalHitsMatcher.engineSearcherTotalHits(1));
        MatcherAssert.assertThat(searchResult, EngineSearcherTotalHitsMatcher.engineSearcherTotalHits(new TermQuery(new Term("value", "test")), 0));
        MatcherAssert.assertThat(searchResult, EngineSearcherTotalHitsMatcher.engineSearcherTotalHits(new TermQuery(new Term("value", "test1")), 1));
        searchResult.close();
    }

    public void testSearchResultRelease() throws Exception {
        Engine.Searcher searchResult = engine.acquireSearcher("test");
        MatcherAssert.assertThat(searchResult, EngineSearcherTotalHitsMatcher.engineSearcherTotalHits(0));
        searchResult.close();

        // create a document
        ParsedDocument doc = testParsedDocument("1", "1", "test", null, -1, -1, testDocumentWithTextField(), B_1, null);
        engine.index(new Engine.Index(newUid("1"), doc));

        // its not there...
        searchResult = engine.acquireSearcher("test");
        MatcherAssert.assertThat(searchResult, EngineSearcherTotalHitsMatcher.engineSearcherTotalHits(0));
        MatcherAssert.assertThat(searchResult, EngineSearcherTotalHitsMatcher.engineSearcherTotalHits(new TermQuery(new Term("value", "test")), 0));
        searchResult.close();

        // refresh and it should be there
        engine.refresh("test");

        // now its there...
        searchResult = engine.acquireSearcher("test");
        MatcherAssert.assertThat(searchResult, EngineSearcherTotalHitsMatcher.engineSearcherTotalHits(1));
        MatcherAssert.assertThat(searchResult, EngineSearcherTotalHitsMatcher.engineSearcherTotalHits(new TermQuery(new Term("value", "test")), 1));
        // don't release the search result yet...

        // delete, refresh and do a new search, it should not be there
        engine.delete(new Engine.Delete("test", "1", newUid("1")));
        engine.refresh("test");
        Engine.Searcher updateSearchResult = engine.acquireSearcher("test");
        MatcherAssert.assertThat(updateSearchResult, EngineSearcherTotalHitsMatcher.engineSearcherTotalHits(0));
        updateSearchResult.close();

        // the non release search result should not see the deleted yet...
        MatcherAssert.assertThat(searchResult, EngineSearcherTotalHitsMatcher.engineSearcherTotalHits(1));
        MatcherAssert.assertThat(searchResult, EngineSearcherTotalHitsMatcher.engineSearcherTotalHits(new TermQuery(new Term("value", "test")), 1));
        searchResult.close();
    }

    public void testSyncedFlush() throws IOException {
        try (Store store = createStore();
            Engine engine = new InternalEngine(config(defaultSettings, store, createTempDir(),
                     new LogByteSizeMergePolicy()))) {
            final String syncId = randomUnicodeOfCodepointLengthBetween(10, 20);
            ParsedDocument doc = testParsedDocument("1", "1", "test", null, -1, -1, testDocumentWithTextField(), B_1, null);
            engine.index(new Engine.Index(newUid("1"), doc));
            Engine.CommitId commitID = engine.flush();
            assertThat(commitID, equalTo(new Engine.CommitId(store.readLastCommittedSegmentsInfo().getId())));
            byte[] wrongBytes = Base64.decode(commitID.toString());
            wrongBytes[0] = (byte) ~wrongBytes[0];
            Engine.CommitId wrongId = new Engine.CommitId(wrongBytes);
            assertEquals("should fail to sync flush with wrong id (but no docs)", engine.syncFlush(syncId + "1", wrongId),
                    Engine.SyncedFlushResult.COMMIT_MISMATCH);
            engine.index(new Engine.Index(newUid("2"), doc));
            assertEquals("should fail to sync flush with right id but pending doc", engine.syncFlush(syncId + "2", commitID),
                    Engine.SyncedFlushResult.PENDING_OPERATIONS);
            commitID = engine.flush();
            assertEquals("should succeed to flush commit with right id and no pending doc", engine.syncFlush(syncId, commitID),
                    Engine.SyncedFlushResult.SUCCESS);
            assertEquals(store.readLastCommittedSegmentsInfo().getUserData().get(Engine.SYNC_COMMIT_ID), syncId);
            assertEquals(engine.getLastCommittedSegmentInfos().getUserData().get(Engine.SYNC_COMMIT_ID), syncId);
        }
    }

    public void testRenewSyncFlush() throws Exception {
        final int iters = randomIntBetween(2, 5); // run this a couple of times to get some coverage
        for (int i = 0; i < iters; i++) {
            try (Store store = createStore();
                 InternalEngine engine = new InternalEngine(config(defaultSettings, store, createTempDir(),
                         new LogDocMergePolicy()))) {
                final String syncId = randomUnicodeOfCodepointLengthBetween(10, 20);
                ParsedDocument doc = testParsedDocument("1", "1", "test", null, -1, -1, testDocumentWithTextField(), B_1, null);
                Engine.Index doc1 = new Engine.Index(newUid("1"), doc);
                engine.index(doc1);
                assertEquals(engine.getLastWriteNanos(), doc1.startTime());
                engine.flush();
                Engine.Index doc2 = new Engine.Index(newUid("2"), doc);
                engine.index(doc2);
                assertEquals(engine.getLastWriteNanos(), doc2.startTime());
                engine.flush();
                final boolean forceMergeFlushes = randomBoolean();
                if (forceMergeFlushes) {
                    engine.index(new Engine.Index(newUid("3"), doc, SequenceNumbersService.UNASSIGNED_SEQ_NO, Versions.MATCH_ANY,
                            VersionType.INTERNAL, Engine.Operation.Origin.PRIMARY,
                            System.nanoTime() - engine.engineConfig.getFlushMergesAfter().nanos()));
                } else {
                    engine.index(new Engine.Index(newUid("3"), doc));
                }
                Engine.CommitId commitID = engine.flush();
                assertEquals("should succeed to flush commit with right id and no pending doc", engine.syncFlush(syncId, commitID),
                        Engine.SyncedFlushResult.SUCCESS);
                assertEquals(3, engine.segments(false).size());

                engine.forceMerge(forceMergeFlushes, 1, false, false, false);
                if (forceMergeFlushes == false) {
                    engine.refresh("make all segments visible");
                    assertEquals(4, engine.segments(false).size());
                    assertEquals(store.readLastCommittedSegmentsInfo().getUserData().get(Engine.SYNC_COMMIT_ID), syncId);
                    assertEquals(engine.getLastCommittedSegmentInfos().getUserData().get(Engine.SYNC_COMMIT_ID), syncId);
                    assertTrue(engine.tryRenewSyncCommit());
                    assertEquals(1, engine.segments(false).size());
                } else {
                    assertBusy(() -> assertEquals(1, engine.segments(false).size()));
                }
                assertEquals(store.readLastCommittedSegmentsInfo().getUserData().get(Engine.SYNC_COMMIT_ID), syncId);
                assertEquals(engine.getLastCommittedSegmentInfos().getUserData().get(Engine.SYNC_COMMIT_ID), syncId);

                if (randomBoolean()) {
                    Engine.Index doc4 = new Engine.Index(newUid("4"), doc);
                    engine.index(doc4);
                    assertEquals(engine.getLastWriteNanos(), doc4.startTime());
                } else {
                    Engine.Delete delete = new Engine.Delete(doc1.type(), doc1.id(), doc1.uid());
                    engine.delete(delete);
                    assertEquals(engine.getLastWriteNanos(), delete.startTime());
                }
                assertFalse(engine.tryRenewSyncCommit());
                engine.flush(false, true); // we might hit a concurrent flush from a finishing merge here - just wait if ongoing...
                assertNull(store.readLastCommittedSegmentsInfo().getUserData().get(Engine.SYNC_COMMIT_ID));
                assertNull(engine.getLastCommittedSegmentInfos().getUserData().get(Engine.SYNC_COMMIT_ID));
            }
        }
    }

    public void testSyncedFlushSurvivesEngineRestart() throws IOException {
        final String syncId = randomUnicodeOfCodepointLengthBetween(10, 20);
        ParsedDocument doc = testParsedDocument("1", "1", "test", null, -1, -1, testDocumentWithTextField(), B_1, null);
        engine.index(new Engine.Index(newUid("1"), doc));
        final Engine.CommitId commitID = engine.flush();
        assertEquals("should succeed to flush commit with right id and no pending doc", engine.syncFlush(syncId, commitID),
                Engine.SyncedFlushResult.SUCCESS);
        assertEquals(store.readLastCommittedSegmentsInfo().getUserData().get(Engine.SYNC_COMMIT_ID), syncId);
        assertEquals(engine.getLastCommittedSegmentInfos().getUserData().get(Engine.SYNC_COMMIT_ID), syncId);
        EngineConfig config = engine.config();
        if (randomBoolean()) {
            engine.close();
        } else {
            engine.flushAndClose();
        }
        engine = new InternalEngine(copy(config, randomFrom(EngineConfig.OpenMode.OPEN_INDEX_AND_TRANSLOG, EngineConfig.OpenMode.OPEN_INDEX_CREATE_TRANSLOG)));

        if (engine.config().getOpenMode() == EngineConfig.OpenMode.OPEN_INDEX_AND_TRANSLOG && randomBoolean()) {
            engine.recoverFromTranslog();
        }
        assertEquals(engine.config().getOpenMode().toString(), engine.getLastCommittedSegmentInfos().getUserData().get(Engine.SYNC_COMMIT_ID), syncId);
    }

    public void testSyncedFlushVanishesOnReplay() throws IOException {
        final String syncId = randomUnicodeOfCodepointLengthBetween(10, 20);
        ParsedDocument doc = testParsedDocument("1", "1", "test", null, -1, -1, testDocumentWithTextField(), B_1, null);
        engine.index(new Engine.Index(newUid("1"), doc));
        final Engine.CommitId commitID = engine.flush();
        assertEquals("should succeed to flush commit with right id and no pending doc", engine.syncFlush(syncId, commitID),
                Engine.SyncedFlushResult.SUCCESS);
        assertEquals(store.readLastCommittedSegmentsInfo().getUserData().get(Engine.SYNC_COMMIT_ID), syncId);
        assertEquals(engine.getLastCommittedSegmentInfos().getUserData().get(Engine.SYNC_COMMIT_ID), syncId);
        doc = testParsedDocument("2", "2", "test", null, -1, -1, testDocumentWithTextField(), new BytesArray("{}"), null);
        engine.index(new Engine.Index(newUid("2"), doc));
        EngineConfig config = engine.config();
        engine.close();
        final MockDirectoryWrapper directory = DirectoryUtils.getLeaf(store.directory(), MockDirectoryWrapper.class);
        if (directory != null) {
            // since we rollback the IW we are writing the same segment files again after starting IW but MDW prevents
            // this so we have to disable the check explicitly
            directory.setPreventDoubleWrite(false);
        }
        engine = new InternalEngine(copy(config, EngineConfig.OpenMode.OPEN_INDEX_AND_TRANSLOG));
        engine.recoverFromTranslog();
        assertNull("Sync ID must be gone since we have a document to replay", engine.getLastCommittedSegmentInfos().getUserData().get(Engine.SYNC_COMMIT_ID));
    }

    public void testVersioningNewCreate() {
        ParsedDocument doc = testParsedDocument("1", "1", "test", null, -1, -1, testDocument(), B_1, null);
        Engine.Index create = new Engine.Index(newUid("1"), doc, Versions.MATCH_DELETED);
        engine.index(create);
        assertThat(create.version(), equalTo(1L));

        create = new Engine.Index(newUid("1"), doc, create.seqNo(), create.version(), create.versionType().versionTypeForReplicationAndRecovery(), REPLICA, 0);
        replicaEngine.index(create);
        assertThat(create.version(), equalTo(1L));
    }

    public void testVersioningNewIndex() {
        ParsedDocument doc = testParsedDocument("1", "1", "test", null, -1, -1, testDocument(), B_1, null);
        Engine.Index index = new Engine.Index(newUid("1"), doc);
        engine.index(index);
        assertThat(index.version(), equalTo(1L));

        index = new Engine.Index(newUid("1"), doc, index.seqNo(), index.version(), index.versionType().versionTypeForReplicationAndRecovery(), REPLICA, 0);
        replicaEngine.index(index);
        assertThat(index.version(), equalTo(1L));
    }

    public void testExternalVersioningNewIndex() {
        ParsedDocument doc = testParsedDocument("1", "1", "test", null, -1, -1, testDocument(), B_1, null);
        Engine.Index index = new Engine.Index(newUid("1"), doc, SequenceNumbersService.UNASSIGNED_SEQ_NO, 12, VersionType.EXTERNAL, PRIMARY, 0);
        engine.index(index);
        assertThat(index.version(), equalTo(12L));

        index = new Engine.Index(newUid("1"), doc, index.seqNo(), index.version(), index.versionType().versionTypeForReplicationAndRecovery(), REPLICA, 0);
        replicaEngine.index(index);
        assertThat(index.version(), equalTo(12L));
    }

    public void testVersioningIndexConflict() {
        ParsedDocument doc = testParsedDocument("1", "1", "test", null, -1, -1, testDocument(), B_1, null);
        Engine.Index index = new Engine.Index(newUid("1"), doc);
        engine.index(index);
        assertThat(index.version(), equalTo(1L));

        index = new Engine.Index(newUid("1"), doc);
        engine.index(index);
        assertThat(index.version(), equalTo(2L));

        index = new Engine.Index(newUid("1"), doc, SequenceNumbersService.UNASSIGNED_SEQ_NO, 1L, VersionType.INTERNAL, Engine.Operation.Origin.PRIMARY, 0);
        try {
            engine.index(index);
            fail();
        } catch (VersionConflictEngineException e) {
            // all is well
        }

        // future versions should not work as well
        index = new Engine.Index(newUid("1"), doc, SequenceNumbersService.UNASSIGNED_SEQ_NO, 3L, VersionType.INTERNAL, PRIMARY, 0);
        try {
            engine.index(index);
            fail();
        } catch (VersionConflictEngineException e) {
            // all is well
        }
    }

    public void testExternalVersioningIndexConflict() {
        ParsedDocument doc = testParsedDocument("1", "1", "test", null, -1, -1, testDocument(), B_1, null);
        Engine.Index index = new Engine.Index(newUid("1"), doc, SequenceNumbersService.UNASSIGNED_SEQ_NO, 12, VersionType.EXTERNAL, PRIMARY, 0);
        engine.index(index);
        assertThat(index.version(), equalTo(12L));

        index = new Engine.Index(newUid("1"), doc, SequenceNumbersService.UNASSIGNED_SEQ_NO, 14, VersionType.EXTERNAL, PRIMARY, 0);
        engine.index(index);
        assertThat(index.version(), equalTo(14L));

        index = new Engine.Index(newUid("1"), doc, SequenceNumbersService.UNASSIGNED_SEQ_NO, 13, VersionType.EXTERNAL, PRIMARY, 0);
        try {
            engine.index(index);
            fail();
        } catch (VersionConflictEngineException e) {
            // all is well
        }
    }

    public void testVersioningIndexConflictWithFlush() {
        ParsedDocument doc = testParsedDocument("1", "1", "test", null, -1, -1, testDocument(), B_1, null);
        Engine.Index index = new Engine.Index(newUid("1"), doc);
        engine.index(index);
        assertThat(index.version(), equalTo(1L));

        index = new Engine.Index(newUid("1"), doc);
        engine.index(index);
        assertThat(index.version(), equalTo(2L));

        engine.flush();

        index = new Engine.Index(newUid("1"), doc,SequenceNumbersService.UNASSIGNED_SEQ_NO, 1L, VersionType.INTERNAL, PRIMARY, 0);
        try {
            engine.index(index);
            fail();
        } catch (VersionConflictEngineException e) {
            // all is well
        }

        // future versions should not work as well
        index = new Engine.Index(newUid("1"), doc, SequenceNumbersService.UNASSIGNED_SEQ_NO, 3L, VersionType.INTERNAL, PRIMARY, 0);
        try {
            engine.index(index);
            fail();
        } catch (VersionConflictEngineException e) {
            // all is well
        }
    }

    public void testExternalVersioningIndexConflictWithFlush() {
        ParsedDocument doc = testParsedDocument("1", "1", "test", null, -1, -1, testDocument(), B_1, null);
        Engine.Index index = new Engine.Index(newUid("1"), doc, SequenceNumbersService.UNASSIGNED_SEQ_NO, 12, VersionType.EXTERNAL, PRIMARY, 0);
        engine.index(index);
        assertThat(index.version(), equalTo(12L));

        index = new Engine.Index(newUid("1"), doc, SequenceNumbersService.UNASSIGNED_SEQ_NO, 14, VersionType.EXTERNAL, PRIMARY, 0);
        engine.index(index);
        assertThat(index.version(), equalTo(14L));

        engine.flush();

        index = new Engine.Index(newUid("1"), doc, SequenceNumbersService.UNASSIGNED_SEQ_NO, 13, VersionType.EXTERNAL, PRIMARY, 0);
        try {
            engine.index(index);
            fail();
        } catch (VersionConflictEngineException e) {
            // all is well
        }
    }

    public void testForceMerge() throws IOException {
        try (Store store = createStore();
            Engine engine = new InternalEngine(config(defaultSettings, store, createTempDir(),
                     new LogByteSizeMergePolicy()))) { // use log MP here we test some behavior in ESMP
            int numDocs = randomIntBetween(10, 100);
            for (int i = 0; i < numDocs; i++) {
                ParsedDocument doc = testParsedDocument(Integer.toString(i), Integer.toString(i), "test", null, -1, -1, testDocument(), B_1, null);
                Engine.Index index = new Engine.Index(newUid(Integer.toString(i)), doc);
                engine.index(index);
                engine.refresh("test");
            }
            try (Engine.Searcher test = engine.acquireSearcher("test")) {
                assertEquals(numDocs, test.reader().numDocs());
            }
            engine.forceMerge(true, 1, false, false, false);
            assertEquals(engine.segments(true).size(), 1);

            ParsedDocument doc = testParsedDocument(Integer.toString(0), Integer.toString(0), "test", null, -1, -1, testDocument(), B_1, null);
            Engine.Index index = new Engine.Index(newUid(Integer.toString(0)), doc);
            engine.delete(new Engine.Delete(index.type(), index.id(), index.uid()));
            engine.forceMerge(true, 10, true, false, false); //expunge deletes

            assertEquals(engine.segments(true).size(), 1);
            try (Engine.Searcher test = engine.acquireSearcher("test")) {
                assertEquals(numDocs - 1, test.reader().numDocs());
                assertEquals(engine.config().getMergePolicy().toString(), numDocs - 1, test.reader().maxDoc());
            }

            doc = testParsedDocument(Integer.toString(1), Integer.toString(1), "test", null, -1, -1, testDocument(), B_1, null);
            index = new Engine.Index(newUid(Integer.toString(1)), doc);
            engine.delete(new Engine.Delete(index.type(), index.id(), index.uid()));
            engine.forceMerge(true, 10, false, false, false); //expunge deletes

            assertEquals(engine.segments(true).size(), 1);
            try (Engine.Searcher test = engine.acquireSearcher("test")) {
                assertEquals(numDocs - 2, test.reader().numDocs());
                assertEquals(numDocs - 1, test.reader().maxDoc());
            }
        }
    }

    public void testForceMergeAndClose() throws IOException, InterruptedException {
        int numIters = randomIntBetween(2, 10);
        for (int j = 0; j < numIters; j++) {
            try (Store store = createStore()) {
                final InternalEngine engine = createEngine(store, createTempDir());
                final CountDownLatch startGun = new CountDownLatch(1);
                final CountDownLatch indexed = new CountDownLatch(1);

                Thread thread = new Thread() {
                    @Override
                    public void run() {
                        try {
                            try {
                                startGun.await();
                            } catch (InterruptedException e) {
                                throw new RuntimeException(e);
                            }
                            int i = 0;
                            while (true) {
                                int numDocs = randomIntBetween(1, 20);
                                for (int j = 0; j < numDocs; j++) {
                                    i++;
                                    ParsedDocument doc = testParsedDocument(Integer.toString(i), Integer.toString(i), "test", null, -1, -1, testDocument(), B_1, null);
                                    Engine.Index index = new Engine.Index(newUid(Integer.toString(i)), doc);
                                    engine.index(index);
                                }
                                engine.refresh("test");
                                indexed.countDown();
                                try {
                                    engine.forceMerge(randomBoolean(), 1, false, randomBoolean(), randomBoolean());
                                } catch (IOException e) {
                                    return;
                                }
                            }
                        } catch (AlreadyClosedException | EngineClosedException ex) {
                            // fine
                        }
                    }
                };

                thread.start();
                startGun.countDown();
                int someIters = randomIntBetween(1, 10);
                for (int i = 0; i < someIters; i++) {
                    engine.forceMerge(randomBoolean(), 1, false, randomBoolean(), randomBoolean());
                }
                indexed.await();
                IOUtils.close(engine);
                thread.join();
            }
        }

    }

    public void testVersioningDeleteConflict() {
        ParsedDocument doc = testParsedDocument("1", "1", "test", null, -1, -1, testDocument(), B_1, null);
        Engine.Index index = new Engine.Index(newUid("1"), doc);
        engine.index(index);
        assertThat(index.version(), equalTo(1L));

        index = new Engine.Index(newUid("1"), doc);
        engine.index(index);
        assertThat(index.version(), equalTo(2L));

        Engine.Delete delete = new Engine.Delete("test", "1", newUid("1"), SequenceNumbersService.UNASSIGNED_SEQ_NO, 1L, VersionType.INTERNAL, PRIMARY, 0, false);
        try {
            engine.delete(delete);
            fail();
        } catch (VersionConflictEngineException e) {
            // all is well
        }

        // future versions should not work as well
        delete = new Engine.Delete("test", "1", newUid("1"), SequenceNumbersService.UNASSIGNED_SEQ_NO, 3L, VersionType.INTERNAL, PRIMARY, 0, false);
        try {
            engine.delete(delete);
            fail();
        } catch (VersionConflictEngineException e) {
            // all is well
        }

        // now actually delete
        delete = new Engine.Delete("test", "1", newUid("1"), SequenceNumbersService.UNASSIGNED_SEQ_NO, 2L, VersionType.INTERNAL, PRIMARY, 0, false);
        engine.delete(delete);
        assertThat(delete.version(), equalTo(3L));

        // now check if we can index to a delete doc with version
        index = new Engine.Index(newUid("1"), doc, SequenceNumbersService.UNASSIGNED_SEQ_NO, 2L, VersionType.INTERNAL, PRIMARY, 0);
        try {
            engine.index(index);
            fail();
        } catch (VersionConflictEngineException e) {
            // all is well
        }

        // we should be able to create as well
        Engine.Index create = new Engine.Index(newUid("1"), doc, SequenceNumbersService.UNASSIGNED_SEQ_NO, Versions.MATCH_DELETED, VersionType.INTERNAL, PRIMARY, 0);
        engine.index(create);
    }

    public void testVersioningDeleteConflictWithFlush() {
        ParsedDocument doc = testParsedDocument("1", "1", "test", null, -1, -1, testDocument(), B_1, null);
        Engine.Index index = new Engine.Index(newUid("1"), doc);
        engine.index(index);
        assertThat(index.version(), equalTo(1L));

        index = new Engine.Index(newUid("1"), doc);
        engine.index(index);
        assertThat(index.version(), equalTo(2L));

        engine.flush();

        Engine.Delete delete = new Engine.Delete("test", "1", newUid("1"), SequenceNumbersService.UNASSIGNED_SEQ_NO, 1L, VersionType.INTERNAL, PRIMARY, 0, false);
        try {
            engine.delete(delete);
            fail();
        } catch (VersionConflictEngineException e) {
            // all is well
        }

        // future versions should not work as well
        delete = new Engine.Delete("test", "1", newUid("1"), SequenceNumbersService.UNASSIGNED_SEQ_NO, 3L, VersionType.INTERNAL, PRIMARY, 0, false);
        try {
            engine.delete(delete);
            fail();
        } catch (VersionConflictEngineException e) {
            // all is well
        }

        engine.flush();

        // now actually delete
        delete = new Engine.Delete("test", "1", newUid("1"), SequenceNumbersService.UNASSIGNED_SEQ_NO, 2L, VersionType.INTERNAL, PRIMARY, 0, false);
        engine.delete(delete);
        assertThat(delete.version(), equalTo(3L));

        engine.flush();

        // now check if we can index to a delete doc with version
        index = new Engine.Index(newUid("1"), doc, SequenceNumbersService.UNASSIGNED_SEQ_NO, 2L, VersionType.INTERNAL, PRIMARY, 0);
        try {
            engine.index(index);
            fail();
        } catch (VersionConflictEngineException e) {
            // all is well
        }

        // we should be able to create
        Engine.Index create = new Engine.Index(newUid("1"), doc, SequenceNumbersService.UNASSIGNED_SEQ_NO, Versions.MATCH_DELETED, VersionType.INTERNAL, PRIMARY, 0);
        engine.index(create);
    }

    public void testVersioningCreateExistsException() {
        ParsedDocument doc = testParsedDocument("1", "1", "test", null, -1, -1, testDocument(), B_1, null);
        Engine.Index create = new Engine.Index(newUid("1"), doc, SequenceNumbersService.UNASSIGNED_SEQ_NO, Versions.MATCH_DELETED, VersionType.INTERNAL, PRIMARY, 0);
        engine.index(create);
        assertThat(create.version(), equalTo(1L));

        create = new Engine.Index(newUid("1"), doc, SequenceNumbersService.UNASSIGNED_SEQ_NO, Versions.MATCH_DELETED, VersionType.INTERNAL, PRIMARY, 0);
        try {
            engine.index(create);
            fail();
        } catch (VersionConflictEngineException e) {
            // all is well
        }
    }

    public void testVersioningCreateExistsExceptionWithFlush() {
        ParsedDocument doc = testParsedDocument("1", "1", "test", null, -1, -1, testDocument(), B_1, null);
        Engine.Index create = new Engine.Index(newUid("1"), doc, -1, Versions.MATCH_DELETED, VersionType.INTERNAL, PRIMARY, 0);
        engine.index(create);
        assertThat(create.version(), equalTo(1L));

        engine.flush();

        create = new Engine.Index(newUid("1"), doc, -1, Versions.MATCH_DELETED, VersionType.INTERNAL, PRIMARY, 0);
        try {
            engine.index(create);
            fail();
        } catch (VersionConflictEngineException e) {
            // all is well
        }
    }

    public void testVersioningReplicaConflict1() {
        ParsedDocument doc = testParsedDocument("1", "1", "test", null, -1, -1, testDocument(), B_1, null);
        Engine.Index index = new Engine.Index(newUid("1"), doc);
        engine.index(index);
        assertThat(index.version(), equalTo(1L));

        index = new Engine.Index(newUid("1"), doc);
        engine.index(index);
        assertThat(index.version(), equalTo(2L));

        // apply the second index to the replica, should work fine
        index = new Engine.Index(newUid("1"), doc, index.seqNo(), index.version(), VersionType.INTERNAL.versionTypeForReplicationAndRecovery(), REPLICA, 0);
        replicaEngine.index(index);
        assertThat(index.version(), equalTo(2L));

        // now, the old one should not work
        index = new Engine.Index(newUid("1"), doc, index.seqNo(), 1L, VersionType.INTERNAL.versionTypeForReplicationAndRecovery(), REPLICA, 0);
        try {
            replicaEngine.index(index);
            fail();
        } catch (VersionConflictEngineException e) {
            // all is well
        }

        // second version on replica should fail as well
        try {
            index = new Engine.Index(newUid("1"), doc, index.seqNo(), 2L
                    , VersionType.INTERNAL.versionTypeForReplicationAndRecovery(), REPLICA, 0);
            replicaEngine.index(index);
            assertThat(index.version(), equalTo(2L));
        } catch (VersionConflictEngineException e) {
            // all is well
        }
    }

    public void testVersioningReplicaConflict2() {
        ParsedDocument doc = testParsedDocument("1", "1", "test", null, -1, -1, testDocument(), B_1, null);
        Engine.Index index = new Engine.Index(newUid("1"), doc);
        engine.index(index);
        assertThat(index.version(), equalTo(1L));

        // apply the first index to the replica, should work fine
        index = new Engine.Index(newUid("1"), doc, index.seqNo(), 1L
                , VersionType.INTERNAL.versionTypeForReplicationAndRecovery(), REPLICA, 0);
        replicaEngine.index(index);
        assertThat(index.version(), equalTo(1L));

        // index it again
        index = new Engine.Index(newUid("1"), doc);
        engine.index(index);
        assertThat(index.version(), equalTo(2L));

        // now delete it
        Engine.Delete delete = new Engine.Delete("test", "1", newUid("1"));
        engine.delete(delete);
        assertThat(delete.version(), equalTo(3L));

        // apply the delete on the replica (skipping the second index)
        delete = new Engine.Delete("test", "1", newUid("1"), delete.seqNo(), 3L
                , VersionType.INTERNAL.versionTypeForReplicationAndRecovery(), REPLICA, 0, false);
        replicaEngine.delete(delete);
        assertThat(delete.version(), equalTo(3L));

        // second time delete with same version should fail
        try {
            delete = new Engine.Delete("test", "1", newUid("1"), delete.seqNo(), 3L
                    , VersionType.INTERNAL.versionTypeForReplicationAndRecovery(), REPLICA, 0, false);
            replicaEngine.delete(delete);
            fail("excepted VersionConflictEngineException to be thrown");
        } catch (VersionConflictEngineException e) {
            // all is well
        }

        // now do the second index on the replica, it should fail
        try {
            index = new Engine.Index(newUid("1"), doc, index.seqNo(), 2L, VersionType.INTERNAL.versionTypeForReplicationAndRecovery(), REPLICA, 0);
            replicaEngine.index(index);
            fail("excepted VersionConflictEngineException to be thrown");
        } catch (VersionConflictEngineException e) {
            // all is well
        }
    }

    public void testBasicCreatedFlag() {
        ParsedDocument doc = testParsedDocument("1", "1", "test", null, -1, -1, testDocument(), B_1, null);
        Engine.Index index = new Engine.Index(newUid("1"), doc);
        assertTrue(engine.index(index));

        index = new Engine.Index(newUid("1"), doc);
        assertFalse(engine.index(index));

        engine.delete(new Engine.Delete(null, "1", newUid("1")));

        index = new Engine.Index(newUid("1"), doc);
        assertTrue(engine.index(index));
    }

    public void testCreatedFlagAfterFlush() {
        ParsedDocument doc = testParsedDocument("1", "1", "test", null, -1, -1, testDocument(), B_1, null);
        Engine.Index index = new Engine.Index(newUid("1"), doc);
        assertTrue(engine.index(index));

        engine.delete(new Engine.Delete(null, "1", newUid("1")));

        engine.flush();

        index = new Engine.Index(newUid("1"), doc);
        assertTrue(engine.index(index));
    }

    private static class MockAppender extends AppenderSkeleton {
        public boolean sawIndexWriterMessage;

        public boolean sawIndexWriterIFDMessage;

        @Override
        protected void append(LoggingEvent event) {
            if (event.getLevel() == Level.TRACE && event.getMessage().toString().contains("[index][1] ")) {
                if (event.getLoggerName().endsWith("lucene.iw") &&
                        event.getMessage().toString().contains("IW: apply all deletes during flush")) {
                    sawIndexWriterMessage = true;
                }
                if (event.getLoggerName().endsWith("lucene.iw.ifd")) {
                    sawIndexWriterIFDMessage = true;
                }
            }
        }

        @Override
        public boolean requiresLayout() {
            return false;
        }

        @Override
        public void close() {
        }
    }

    // #5891: make sure IndexWriter's infoStream output is
    // sent to lucene.iw with log level TRACE:

    public void testIndexWriterInfoStream() {
        assumeFalse("who tests the tester?", VERBOSE);
        MockAppender mockAppender = new MockAppender();

        Logger rootLogger = Logger.getRootLogger();
        Level savedLevel = rootLogger.getLevel();
        rootLogger.addAppender(mockAppender);
        rootLogger.setLevel(Level.DEBUG);

        try {
            // First, with DEBUG, which should NOT log IndexWriter output:
            ParsedDocument doc = testParsedDocument("1", "1", "test", null, -1, -1, testDocumentWithTextField(), B_1, null);
            engine.index(new Engine.Index(newUid("1"), doc));
            engine.flush();
            assertFalse(mockAppender.sawIndexWriterMessage);

            // Again, with TRACE, which should log IndexWriter output:
            rootLogger.setLevel(Level.TRACE);
            engine.index(new Engine.Index(newUid("2"), doc));
            engine.flush();
            assertTrue(mockAppender.sawIndexWriterMessage);

        } finally {
            rootLogger.removeAppender(mockAppender);
            rootLogger.setLevel(savedLevel);
        }
    }

    public void testSeqNoAndLocalCheckpoint() {
        int opCount = randomIntBetween(1, 10);
        long seqNoCount = -1;
        for (int op = 0; op < opCount; op++) {
            final String id = randomFrom("1", "2", "3");
            ParsedDocument doc = testParsedDocument(id, id, "test", null, -1, -1, testDocumentWithTextField(), B_1, null);
            if (randomBoolean()) {
                final Engine.Index index = new Engine.Index(newUid(id), doc,
                        SequenceNumbersService.UNASSIGNED_SEQ_NO,
                        rarely() ? 100 : Versions.MATCH_ANY, VersionType.INTERNAL,
                        PRIMARY, System.currentTimeMillis());

                try {
                    engine.index(index);
                } catch (VersionConflictEngineException e) {
                    // OK
                }
                if (index.seqNo() != SequenceNumbersService.UNASSIGNED_SEQ_NO) {
                    seqNoCount++;
                    Engine.Index replica = new Engine.Index(index.uid(), index.parsedDoc(), index.seqNo(),
                            index.version(), VersionType.EXTERNAL, REPLICA, System.currentTimeMillis());
                    replicaEngine.index(replica);
                }
            } else {
                final Engine.Delete delete = new Engine.Delete("test", id, newUid(id),
                        SequenceNumbersService.UNASSIGNED_SEQ_NO,
                        rarely() ? 100 : Versions.MATCH_ANY, VersionType.INTERNAL,
                        PRIMARY, System.currentTimeMillis(), false);
                try {
                    engine.delete(delete);
                } catch (VersionConflictEngineException e) {
                    // OK
                }
                if (delete.seqNo() != SequenceNumbersService.UNASSIGNED_SEQ_NO) {
                    seqNoCount++;
                    Engine.Delete replica = new Engine.Delete(delete.type(), delete.id(), delete.uid(), delete.seqNo(),
                            delete.version(), VersionType.EXTERNAL, REPLICA, System.currentTimeMillis(), false);
                    replicaEngine.delete(replica);
                }
            }
        }
        assertThat(engine.seqNoStats().getMaxSeqNo(), equalTo(seqNoCount));
        assertThat(engine.seqNoStats().getLocalCheckpoint(), equalTo(seqNoCount));
        assertThat(replicaEngine.seqNoStats().getMaxSeqNo(), equalTo(seqNoCount));
        assertThat(replicaEngine.seqNoStats().getLocalCheckpoint(), equalTo(seqNoCount));
    }

    // #8603: make sure we can separately log IFD's messages
    public void testIndexWriterIFDInfoStream() {
        assumeFalse("who tests the tester?", VERBOSE);
        MockAppender mockAppender = new MockAppender();

        // Works when running this test inside Intellij:
        Logger iwIFDLogger = LogManager.exists("org.elasticsearch.index.engine.lucene.iw.ifd");
        if (iwIFDLogger == null) {
            // Works when running this test from command line:
            iwIFDLogger = LogManager.exists("index.engine.lucene.iw.ifd");
            assertNotNull(iwIFDLogger);
        }

        iwIFDLogger.addAppender(mockAppender);
        iwIFDLogger.setLevel(Level.DEBUG);

        try {
            // First, with DEBUG, which should NOT log IndexWriter output:
            ParsedDocument doc = testParsedDocument("1", "1", "test", null, -1, -1, testDocumentWithTextField(), B_1, null);
            engine.index(new Engine.Index(newUid("1"), doc));
            engine.flush();
            assertFalse(mockAppender.sawIndexWriterMessage);
            assertFalse(mockAppender.sawIndexWriterIFDMessage);

            // Again, with TRACE, which should only log IndexWriter IFD output:
            iwIFDLogger.setLevel(Level.TRACE);
            engine.index(new Engine.Index(newUid("2"), doc));
            engine.flush();
            assertFalse(mockAppender.sawIndexWriterMessage);
            assertTrue(mockAppender.sawIndexWriterIFDMessage);

        } finally {
            iwIFDLogger.removeAppender(mockAppender);
            iwIFDLogger.setLevel(null);
        }
    }

    public void testEnableGcDeletes() throws Exception {
        try (Store store = createStore();
            Engine engine = new InternalEngine(config(defaultSettings, store, createTempDir(), newMergePolicy()))) {
            engine.config().setEnableGcDeletes(false);

            // Add document
            Document document = testDocument();
            document.add(new TextField("value", "test1", Field.Store.YES));

            ParsedDocument doc = testParsedDocument("1", "1", "test", null, -1, -1, document, B_2, null);
            engine.index(new Engine.Index(newUid("1"), doc, SequenceNumbersService.UNASSIGNED_SEQ_NO, 1, VersionType.EXTERNAL, Engine.Operation.Origin.PRIMARY, System.nanoTime()));

            // Delete document we just added:
            engine.delete(new Engine.Delete("test", "1", newUid("1"), SequenceNumbersService.UNASSIGNED_SEQ_NO, 10, VersionType.EXTERNAL, Engine.Operation.Origin.PRIMARY, System.nanoTime(), false));

            // Get should not find the document
            Engine.GetResult getResult = engine.get(new Engine.Get(true, newUid("1")));
            assertThat(getResult.exists(), equalTo(false));

            // Give the gc pruning logic a chance to kick in
            Thread.sleep(1000);

            if (randomBoolean()) {
                engine.refresh("test");
            }

            // Delete non-existent document
            engine.delete(new Engine.Delete("test", "2", newUid("2"), SequenceNumbersService.UNASSIGNED_SEQ_NO, 10, VersionType.EXTERNAL, Engine.Operation.Origin.PRIMARY, System.nanoTime(), false));

            // Get should not find the document (we never indexed uid=2):
            getResult = engine.get(new Engine.Get(true, newUid("2")));
            assertThat(getResult.exists(), equalTo(false));

            // Try to index uid=1 with a too-old version, should fail:
            try {
                engine.index(new Engine.Index(newUid("1"), doc, SequenceNumbersService.UNASSIGNED_SEQ_NO, 2, VersionType.EXTERNAL, Engine.Operation.Origin.PRIMARY, System.nanoTime()));
                fail("did not hit expected exception");
            } catch (VersionConflictEngineException vcee) {
                // expected
            }

            // Get should still not find the document
            getResult = engine.get(new Engine.Get(true, newUid("1")));
            assertThat(getResult.exists(), equalTo(false));

            // Try to index uid=2 with a too-old version, should fail:
            try {
                engine.index(new Engine.Index(newUid("2"), doc, SequenceNumbersService.UNASSIGNED_SEQ_NO, 2, VersionType.EXTERNAL, Engine.Operation.Origin.PRIMARY, System.nanoTime()));
                fail("did not hit expected exception");
            } catch (VersionConflictEngineException vcee) {
                // expected
            }

            // Get should not find the document
            getResult = engine.get(new Engine.Get(true, newUid("2")));
            assertThat(getResult.exists(), equalTo(false));
        }
    }

    protected Term newUid(String id) {
        return new Term("_uid", id);
    }

    public void testExtractShardId() {
        try (Engine.Searcher test = this.engine.acquireSearcher("test")) {
            ShardId shardId = ShardUtils.extractShardId(test.getDirectoryReader());
            assertNotNull(shardId);
            assertEquals(shardId, engine.config().getShardId());
        }
    }

    /**
     * Random test that throws random exception and ensures all references are
     * counted down / released and resources are closed.
     */
    public void testFailStart() throws IOException {
        // this test fails if any reader, searcher or directory is not closed - MDW FTW
        final int iters = scaledRandomIntBetween(10, 100);
        for (int i = 0; i < iters; i++) {
            MockDirectoryWrapper wrapper = newMockDirectory();
            wrapper.setFailOnOpenInput(randomBoolean());
            wrapper.setAllowRandomFileNotFoundException(randomBoolean());
            wrapper.setRandomIOExceptionRate(randomDouble());
            wrapper.setRandomIOExceptionRateOnOpen(randomDouble());
            final Path translogPath = createTempDir("testFailStart");
            try (Store store = createStore(wrapper)) {
                int refCount = store.refCount();
                assertTrue("refCount: " + store.refCount(), store.refCount() > 0);
                InternalEngine holder;
                try {
                    holder = createEngine(store, translogPath);
                } catch (EngineCreationFailureException ex) {
                    assertEquals(store.refCount(), refCount);
                    continue;
                }
                assertEquals(store.refCount(), refCount + 1);
                final int numStarts = scaledRandomIntBetween(1, 5);
                for (int j = 0; j < numStarts; j++) {
                    try {
                        assertEquals(store.refCount(), refCount + 1);
                        holder.close();
                        holder = createEngine(store, translogPath);
                        assertEquals(store.refCount(), refCount + 1);
                    } catch (EngineCreationFailureException ex) {
                        // all is fine
                        assertEquals(store.refCount(), refCount);
                        break;
                    }
                }
                holder.close();
                assertEquals(store.refCount(), refCount);
            }
        }
    }

    public void testSettings() {
        CodecService codecService = new CodecService(null, logger);
        LiveIndexWriterConfig currentIndexWriterConfig = engine.getCurrentIndexWriterConfig();

        assertEquals(engine.config().getCodec().getName(), codecService.codec(codecName).getName());
        assertEquals(currentIndexWriterConfig.getCodec().getName(), codecService.codec(codecName).getName());
    }

    public void testMissingTranslog() throws IOException {
        // test that we can force start the engine , even if the translog is missing.
        engine.close();
        // fake a new translog, causing the engine to point to a missing one.
        Translog translog = createTranslog();
        long id = translog.currentFileGeneration();
        translog.close();
        IOUtils.rm(translog.location().resolve(Translog.getFilename(id)));
        try {
            engine = createEngine(store, primaryTranslogDir);
            fail("engine shouldn't start without a valid translog id");
        } catch (EngineCreationFailureException ex) {
            // expected
        }
        // now it should be OK.
        EngineConfig config = copy(config(defaultSettings, store, primaryTranslogDir, newMergePolicy()), EngineConfig.OpenMode.OPEN_INDEX_CREATE_TRANSLOG);
        engine = new InternalEngine(config);
    }

    public void testTranslogReplayWithFailure() throws IOException {
        final int numDocs = randomIntBetween(1, 10);
        for (int i = 0; i < numDocs; i++) {
            ParsedDocument doc = testParsedDocument(Integer.toString(i), Integer.toString(i), "test", null, SequenceNumbersService.UNASSIGNED_SEQ_NO, -1, testDocument(), new BytesArray("{}"), null);
            Engine.Index firstIndexRequest = new Engine.Index(newUid(Integer.toString(i)), doc, SequenceNumbersService.UNASSIGNED_SEQ_NO, Versions.MATCH_DELETED, VersionType.INTERNAL, PRIMARY, System.nanoTime());
            engine.index(firstIndexRequest);
            assertThat(firstIndexRequest.version(), equalTo(1L));
        }
        engine.refresh("test");
        try (Engine.Searcher searcher = engine.acquireSearcher("test")) {
            TopDocs topDocs = searcher.searcher().search(new MatchAllDocsQuery(), randomIntBetween(numDocs, numDocs + 10));
            assertThat(topDocs.totalHits, equalTo(numDocs));
        }
        engine.close();
        final MockDirectoryWrapper directory = DirectoryUtils.getLeaf(store.directory(), MockDirectoryWrapper.class);
        if (directory != null) {
            // since we rollback the IW we are writing the same segment files again after starting IW but MDW prevents
            // this so we have to disable the check explicitly
            directory.setPreventDoubleWrite(false);
            boolean started = false;
            final int numIters = randomIntBetween(10, 20);
            for (int i = 0; i < numIters; i++) {
                directory.setRandomIOExceptionRateOnOpen(randomDouble());
                directory.setRandomIOExceptionRate(randomDouble());
                directory.setFailOnOpenInput(randomBoolean());
                directory.setAllowRandomFileNotFoundException(randomBoolean());
                try {
                    engine = createEngine(store, primaryTranslogDir);
                    started = true;
                    break;
                } catch (EngineException | IOException e) {
                }
            }

            directory.setRandomIOExceptionRateOnOpen(0.0);
            directory.setRandomIOExceptionRate(0.0);
            directory.setFailOnOpenInput(false);
            directory.setAllowRandomFileNotFoundException(false);
            if (started == false) {
                engine = createEngine(store, primaryTranslogDir);
            }
        } else {
            // no mock directory, no fun.
            engine = createEngine(store, primaryTranslogDir);
        }
        try (Engine.Searcher searcher = engine.acquireSearcher("test")) {
            TopDocs topDocs = searcher.searcher().search(new MatchAllDocsQuery(), randomIntBetween(numDocs, numDocs + 10));
            assertThat(topDocs.totalHits, equalTo(numDocs));
        }
    }

    public void testSkipTranslogReplay() throws IOException {
        final int numDocs = randomIntBetween(1, 10);
        for (int i = 0; i < numDocs; i++) {
            ParsedDocument doc = testParsedDocument(Integer.toString(i), Integer.toString(i), "test", null, -1, -1, testDocument(), new BytesArray("{}"), null);
            Engine.Index firstIndexRequest = new Engine.Index(newUid(Integer.toString(i)), doc, SequenceNumbersService.UNASSIGNED_SEQ_NO,
                    Versions.MATCH_DELETED, VersionType.INTERNAL, PRIMARY, System.nanoTime());
            engine.index(firstIndexRequest);
            assertThat(firstIndexRequest.version(), equalTo(1L));
        }
        engine.refresh("test");
        try (Engine.Searcher searcher = engine.acquireSearcher("test")) {
            TopDocs topDocs = searcher.searcher().search(new MatchAllDocsQuery(), randomIntBetween(numDocs, numDocs + 10));
            assertThat(topDocs.totalHits, equalTo(numDocs));
        }
        final MockDirectoryWrapper directory = DirectoryUtils.getLeaf(store.directory(), MockDirectoryWrapper.class);
        if (directory != null) {
            // since we rollback the IW we are writing the same segment files again after starting IW but MDW prevents
            // this so we have to disable the check explicitly
            directory.setPreventDoubleWrite(false);
        }
        engine.close();
        engine = new InternalEngine(engine.config());

        try (Engine.Searcher searcher = engine.acquireSearcher("test")) {
            TopDocs topDocs = searcher.searcher().search(new MatchAllDocsQuery(), randomIntBetween(numDocs, numDocs + 10));
            assertThat(topDocs.totalHits, equalTo(0));
        }

    }

    private Mapping dynamicUpdate() {
        BuilderContext context = new BuilderContext(Settings.EMPTY, new ContentPath());
        final RootObjectMapper root = new RootObjectMapper.Builder("some_type").build(context);
        return new Mapping(Version.CURRENT, root, new MetadataFieldMapper[0], emptyMap());
    }

    public void testUpgradeOldIndex() throws IOException {
        List<Path> indexes = new ArrayList<>();
        try (DirectoryStream<Path> stream = Files.newDirectoryStream(getBwcIndicesPath(), "index-*.zip")) {
            for (Path path : stream) {
                indexes.add(path);
            }
        }
        Collections.shuffle(indexes, random());
        for (Path indexFile : indexes.subList(0, scaledRandomIntBetween(1, indexes.size() / 2))) {
            final String indexName = indexFile.getFileName().toString().replace(".zip", "").toLowerCase(Locale.ROOT);
            Path unzipDir = createTempDir();
            Path unzipDataDir = unzipDir.resolve("data");
            // decompress the index
            try (InputStream stream = Files.newInputStream(indexFile)) {
                TestUtil.unzip(stream, unzipDir);
            }
            // check it is unique
            assertTrue(Files.exists(unzipDataDir));
            Path[] list = filterExtraFSFiles(FileSystemUtils.files(unzipDataDir));

            if (list.length != 1) {
                throw new IllegalStateException("Backwards index must contain exactly one cluster but was " + list.length + " " + Arrays.toString(list));
            }
            // the bwc scripts packs the indices under this path
            Path src = list[0].resolve("nodes/0/indices/" + indexName);
            Path translog = list[0].resolve("nodes/0/indices/" + indexName).resolve("0").resolve("translog");
            assertTrue("[" + indexFile + "] missing index dir: " + src.toString(), Files.exists(src));
            assertTrue("[" + indexFile + "] missing translog dir: " + translog.toString(), Files.exists(translog));
            Path[] tlogFiles = filterExtraFSFiles(FileSystemUtils.files(translog));
            assertEquals(Arrays.toString(tlogFiles), tlogFiles.length, 2); // ckp & tlog
            Path tlogFile = tlogFiles[0].getFileName().toString().endsWith("tlog") ? tlogFiles[0] : tlogFiles[1];
            final long size = Files.size(tlogFiles[0]);
            logger.debug("upgrading index {} file: {} size: {}", indexName, tlogFiles[0].getFileName(), size);
            Directory directory = newFSDirectory(src.resolve("0").resolve("index"));
            Store store = createStore(directory);
            final int iters = randomIntBetween(0, 2);
            int numDocs = -1;
            for (int i = 0; i < iters; i++) { // make sure we can restart on an upgraded index
                try (InternalEngine engine = createEngine(store, translog)) {
                    try (Searcher searcher = engine.acquireSearcher("test")) {
                        if (i > 0) {
                            assertEquals(numDocs, searcher.reader().numDocs());
                        }
                        TopDocs search = searcher.searcher().search(new MatchAllDocsQuery(), 1);
                        numDocs = searcher.reader().numDocs();
                        assertTrue(search.totalHits > 1);
                    }
                    CommitStats commitStats = engine.commitStats();
                    Map<String, String> userData = commitStats.getUserData();
                    assertTrue("userdata dosn't contain uuid", userData.containsKey(Translog.TRANSLOG_UUID_KEY));
                    assertTrue("userdata doesn't contain generation key", userData.containsKey(Translog.TRANSLOG_GENERATION_KEY));
                    assertFalse("userdata contains legacy marker", userData.containsKey("translog_id"));
                }
            }

            try (InternalEngine engine = createEngine(store, translog)) {
                if (numDocs == -1) {
                    try (Searcher searcher = engine.acquireSearcher("test")) {
                        numDocs = searcher.reader().numDocs();
                    }
                }
                final int numExtraDocs = randomIntBetween(1, 10);
                for (int i = 0; i < numExtraDocs; i++) {
                    ParsedDocument doc = testParsedDocument("extra" + Integer.toString(i), "extra" + Integer.toString(i), "test", null, -1, -1, testDocument(), new BytesArray("{}"), null);
                    Engine.Index firstIndexRequest = new Engine.Index(newUid(Integer.toString(i)), doc, SequenceNumbersService.UNASSIGNED_SEQ_NO, Versions.MATCH_DELETED, VersionType.INTERNAL, PRIMARY, System.nanoTime());
                    engine.index(firstIndexRequest);
                    assertThat(firstIndexRequest.version(), equalTo(1L));
                }
                engine.refresh("test");
                try (Engine.Searcher searcher = engine.acquireSearcher("test")) {
                    TopDocs topDocs = searcher.searcher().search(new MatchAllDocsQuery(), randomIntBetween(numDocs, numDocs + numExtraDocs));
                    assertThat(topDocs.totalHits, equalTo(numDocs + numExtraDocs));
                }
            }
            IOUtils.close(store, directory);
        }
    }

    private Path[] filterExtraFSFiles(Path[] files) {
        List<Path> paths = new ArrayList<>();
        for (Path p : files) {
            if (p.getFileName().toString().startsWith("extra")) {
                continue;
            }
            paths.add(p);
        }
        return paths.toArray(new Path[0]);
    }

    public void testTranslogReplay() throws IOException {
        final int numDocs = randomIntBetween(1, 10);
        for (int i = 0; i < numDocs; i++) {
            ParsedDocument doc = testParsedDocument(Integer.toString(i), Integer.toString(i), "test", null, -1, -1, testDocument(), new BytesArray("{}"), null);
            Engine.Index firstIndexRequest = new Engine.Index(newUid(Integer.toString(i)), doc, SequenceNumbersService.UNASSIGNED_SEQ_NO,
                    Versions.MATCH_DELETED, VersionType.INTERNAL, PRIMARY, System.nanoTime());
            engine.index(firstIndexRequest);
            assertThat(firstIndexRequest.version(), equalTo(1L));
        }
        engine.refresh("test");
        try (Engine.Searcher searcher = engine.acquireSearcher("test")) {
            TopDocs topDocs = searcher.searcher().search(new MatchAllDocsQuery(), randomIntBetween(numDocs, numDocs + 10));
            assertThat(topDocs.totalHits, equalTo(numDocs));
        }
        final MockDirectoryWrapper directory = DirectoryUtils.getLeaf(store.directory(), MockDirectoryWrapper.class);
        if (directory != null) {
            // since we rollback the IW we are writing the same segment files again after starting IW but MDW prevents
            // this so we have to disable the check explicitly
            directory.setPreventDoubleWrite(false);
        }

        TranslogHandler parser = (TranslogHandler) engine.config().getTranslogRecoveryPerformer();
        parser.mappingUpdate = dynamicUpdate();

        engine.close();
        engine = new InternalEngine(copy(engine.config(), EngineConfig.OpenMode.OPEN_INDEX_AND_TRANSLOG)); // we need to reuse the engine config unless the parser.mappingModified won't work
        engine.recoverFromTranslog();

        try (Engine.Searcher searcher = engine.acquireSearcher("test")) {
            TopDocs topDocs = searcher.searcher().search(new MatchAllDocsQuery(), randomIntBetween(numDocs, numDocs + 10));
            assertThat(topDocs.totalHits, equalTo(numDocs));
        }
        parser = (TranslogHandler) engine.config().getTranslogRecoveryPerformer();
        assertEquals(numDocs, parser.recoveredOps.get());
        if (parser.mappingUpdate != null) {
            assertEquals(1, parser.getRecoveredTypes().size());
            assertTrue(parser.getRecoveredTypes().containsKey("test"));
        } else {
            assertEquals(0, parser.getRecoveredTypes().size());
        }

        engine.close();
        engine = createEngine(store, primaryTranslogDir);
        try (Engine.Searcher searcher = engine.acquireSearcher("test")) {
            TopDocs topDocs = searcher.searcher().search(new MatchAllDocsQuery(), randomIntBetween(numDocs, numDocs + 10));
            assertThat(topDocs.totalHits, equalTo(numDocs));
        }
        parser = (TranslogHandler) engine.config().getTranslogRecoveryPerformer();
        assertEquals(0, parser.recoveredOps.get());

        final boolean flush = randomBoolean();
        int randomId = randomIntBetween(numDocs + 1, numDocs + 10);
        String uuidValue = "test#" + Integer.toString(randomId);
        ParsedDocument doc = testParsedDocument(uuidValue, Integer.toString(randomId), "test", null, -1, -1, testDocument(), new BytesArray("{}"), null);
        Engine.Index firstIndexRequest = new Engine.Index(newUid(uuidValue), doc, SequenceNumbersService.UNASSIGNED_SEQ_NO, 1, VersionType.EXTERNAL, PRIMARY, System.nanoTime());
        engine.index(firstIndexRequest);
        assertThat(firstIndexRequest.version(), equalTo(1L));
        if (flush) {
            engine.flush();
        }

        doc = testParsedDocument(uuidValue, Integer.toString(randomId), "test", null, -1, -1, testDocument(), new BytesArray("{}"), null);
        Engine.Index idxRequest = new Engine.Index(newUid(uuidValue), doc, SequenceNumbersService.UNASSIGNED_SEQ_NO, 2, VersionType.EXTERNAL, PRIMARY, System.nanoTime());
        engine.index(idxRequest);
        engine.refresh("test");
        assertThat(idxRequest.version(), equalTo(2L));
        try (Engine.Searcher searcher = engine.acquireSearcher("test")) {
            TopDocs topDocs = searcher.searcher().search(new MatchAllDocsQuery(), numDocs + 1);
            assertThat(topDocs.totalHits, equalTo(numDocs + 1));
        }

        engine.close();
        engine = createEngine(store, primaryTranslogDir);
        try (Engine.Searcher searcher = engine.acquireSearcher("test")) {
            TopDocs topDocs = searcher.searcher().search(new MatchAllDocsQuery(), numDocs + 1);
            assertThat(topDocs.totalHits, equalTo(numDocs + 1));
        }
        parser = (TranslogHandler) engine.config().getTranslogRecoveryPerformer();
        assertEquals(flush ? 1 : 2, parser.recoveredOps.get());
        engine.delete(new Engine.Delete("test", Integer.toString(randomId), newUid(uuidValue)));
        if (randomBoolean()) {
            engine.refresh("test");
        } else {
            engine.close();
            engine = createEngine(store, primaryTranslogDir);
        }
        try (Engine.Searcher searcher = engine.acquireSearcher("test")) {
            TopDocs topDocs = searcher.searcher().search(new MatchAllDocsQuery(), numDocs);
            assertThat(topDocs.totalHits, equalTo(numDocs));
        }
    }

    public static class TranslogHandler extends TranslogRecoveryPerformer {

        private final DocumentMapper docMapper;
        public Mapping mappingUpdate = null;

        public final AtomicInteger recoveredOps = new AtomicInteger(0);

        public TranslogHandler(String indexName, ESLogger logger) {
            super(new ShardId("test", "_na_", 0), null, logger);
            Settings settings = Settings.builder().put(IndexMetaData.SETTING_VERSION_CREATED, Version.CURRENT).build();
            RootObjectMapper.Builder rootBuilder = new RootObjectMapper.Builder("test");
            Index index = new Index(indexName, "_na_");
            IndexSettings indexSettings = IndexSettingsModule.newIndexSettings(index, settings);
            AnalysisService analysisService = new AnalysisService(indexSettings, Collections.emptyMap(), Collections.emptyMap(), Collections.emptyMap(), Collections.emptyMap());
            SimilarityService similarityService = new SimilarityService(indexSettings, Collections.emptyMap());
            MapperRegistry mapperRegistry = new IndicesModule().getMapperRegistry();
            MapperService mapperService = new MapperService(indexSettings, analysisService, similarityService, mapperRegistry, () -> null);
            DocumentMapper.Builder b = new DocumentMapper.Builder(rootBuilder, mapperService);
            this.docMapper = b.build(mapperService);
        }

        @Override
        protected DocumentMapperForType docMapper(String type) {
            return new DocumentMapperForType(docMapper, mappingUpdate);
        }

        @Override
        protected void operationProcessed() {
            recoveredOps.incrementAndGet();
        }
    }

    public void testRecoverFromForeignTranslog() throws IOException {
        final int numDocs = randomIntBetween(1, 10);
        for (int i = 0; i < numDocs; i++) {
            ParsedDocument doc = testParsedDocument(Integer.toString(i), Integer.toString(i), "test", null, -1, -1, testDocument(), new BytesArray("{}"), null);
            Engine.Index firstIndexRequest = new Engine.Index(newUid(Integer.toString(i)), doc, SequenceNumbersService.UNASSIGNED_SEQ_NO,
                    Versions.MATCH_DELETED, VersionType.INTERNAL, PRIMARY, System.nanoTime());
            engine.index(firstIndexRequest);
            assertThat(firstIndexRequest.version(), equalTo(1L));
        }
        engine.refresh("test");
        try (Engine.Searcher searcher = engine.acquireSearcher("test")) {
            TopDocs topDocs = searcher.searcher().search(new MatchAllDocsQuery(), randomIntBetween(numDocs, numDocs + 10));
            assertThat(topDocs.totalHits, equalTo(numDocs));
        }
        final MockDirectoryWrapper directory = DirectoryUtils.getLeaf(store.directory(), MockDirectoryWrapper.class);
        if (directory != null) {
            // since we rollback the IW we are writing the same segment files again after starting IW but MDW prevents
            // this so we have to disable the check explicitly
            directory.setPreventDoubleWrite(false);
        }
        Translog.TranslogGeneration generation = engine.getTranslog().getGeneration();
        engine.close();

        Translog translog = new Translog(new TranslogConfig(shardId, createTempDir(), INDEX_SETTINGS, BigArrays.NON_RECYCLING_INSTANCE)
            , null);
        translog.add(new Translog.Index("test", "SomeBogusId", "{}".getBytes(Charset.forName("UTF-8"))));
        assertEquals(generation.translogFileGeneration, translog.currentFileGeneration());
        translog.close();

        EngineConfig config = engine.config();
        /* create a TranslogConfig that has been created with a different UUID */
        TranslogConfig translogConfig = new TranslogConfig(shardId, translog.location(), config.getIndexSettings(), BigArrays.NON_RECYCLING_INSTANCE);

        EngineConfig brokenConfig = new EngineConfig(EngineConfig.OpenMode.OPEN_INDEX_AND_TRANSLOG, shardId, threadPool, config.getIndexSettings()
                , null, store, createSnapshotDeletionPolicy(), newMergePolicy(),
                config.getAnalyzer(), config.getSimilarity(), new CodecService(null, logger), config.getEventListener()
                , config.getTranslogRecoveryPerformer(), IndexSearcher.getDefaultQueryCache(), IndexSearcher.getDefaultQueryCachingPolicy(), translogConfig, TimeValue.timeValueMinutes(5));

        try {
            InternalEngine internalEngine = new InternalEngine(brokenConfig);
            fail("translog belongs to a different engine");
        } catch (EngineCreationFailureException ex) {
        }

        engine = createEngine(store, primaryTranslogDir); // and recover again!
        try (Engine.Searcher searcher = engine.acquireSearcher("test")) {
            TopDocs topDocs = searcher.searcher().search(new MatchAllDocsQuery(), randomIntBetween(numDocs, numDocs + 10));
            assertThat(topDocs.totalHits, equalTo(numDocs));
        }
    }

    public void testShardNotAvailableExceptionWhenEngineClosedConcurrently() throws IOException, InterruptedException {
        AtomicReference<Throwable> throwable = new AtomicReference<>();
        String operation = randomFrom("optimize", "refresh", "flush");
        Thread mergeThread = new Thread() {
            @Override
            public void run() {
                boolean stop = false;
                logger.info("try with {}", operation);
                while (stop == false) {
                    try {
                        switch (operation) {
                            case "optimize": {
                                engine.forceMerge(true, 1, false, false, false);
                                break;
                            }
                            case "refresh": {
                                engine.refresh("test refresh");
                                break;
                            }
                            case "flush": {
                                engine.flush(true, false);
                                break;
                            }
                        }
                    } catch (Throwable t) {
                        throwable.set(t);
                        stop = true;
                    }
                }
            }
        };
        mergeThread.start();
        engine.close();
        mergeThread.join();
        logger.info("exception caught: ", throwable.get());
        assertTrue("expected an Exception that signals shard is not available", TransportActions.isShardNotAvailableException(throwable.get()));
    }

    public void testCurrentTranslogIDisCommitted() throws IOException {
        try (Store store = createStore()) {
            EngineConfig config = config(defaultSettings, store, createTempDir(), newMergePolicy());

            // create
            {
                ParsedDocument doc = testParsedDocument(Integer.toString(0), Integer.toString(0), "test", null, -1, -1, testDocument(), new BytesArray("{}"), null);
                Engine.Index firstIndexRequest = new Engine.Index(newUid(Integer.toString(0)), doc, Versions.MATCH_DELETED, VersionType.INTERNAL, PRIMARY, System.nanoTime());

                try (InternalEngine engine = new InternalEngine(copy(config, EngineConfig.OpenMode.CREATE_INDEX_AND_TRANSLOG))){
                    engine.index(firstIndexRequest);

                    expectThrows(IllegalStateException.class, () -> engine.recoverFromTranslog());
                    Map<String, String> userData = engine.getLastCommittedSegmentInfos().getUserData();
                    assertEquals("1", userData.get(Translog.TRANSLOG_GENERATION_KEY));
                    assertEquals(engine.getTranslog().getTranslogUUID(), userData.get(Translog.TRANSLOG_UUID_KEY));
                }
            }
            // open and recover tlog
            {
                for (int i = 0; i < 2; i++) {
                    try (InternalEngine engine = new InternalEngine(copy(config, EngineConfig.OpenMode.OPEN_INDEX_AND_TRANSLOG))) {
                        Map<String, String> userData = engine.getLastCommittedSegmentInfos().getUserData();
                        if (i == 0) {
                            assertEquals("1", userData.get(Translog.TRANSLOG_GENERATION_KEY));
                        } else {
                            assertEquals("3", userData.get(Translog.TRANSLOG_GENERATION_KEY));
                        }
                        assertEquals(engine.getTranslog().getTranslogUUID(), userData.get(Translog.TRANSLOG_UUID_KEY));
                        engine.recoverFromTranslog();
                        userData = engine.getLastCommittedSegmentInfos().getUserData();
                        assertEquals("3", userData.get(Translog.TRANSLOG_GENERATION_KEY));
                        assertEquals(engine.getTranslog().getTranslogUUID(), userData.get(Translog.TRANSLOG_UUID_KEY));
                    }
                }
            }
            // open index with new tlog
            {
                try (InternalEngine engine = new InternalEngine(copy(config, EngineConfig.OpenMode.OPEN_INDEX_CREATE_TRANSLOG))) {
                    Map<String, String> userData = engine.getLastCommittedSegmentInfos().getUserData();
                    assertEquals("1", userData.get(Translog.TRANSLOG_GENERATION_KEY));
                    assertEquals(engine.getTranslog().getTranslogUUID(), userData.get(Translog.TRANSLOG_UUID_KEY));
                    expectThrows(IllegalStateException.class, () -> engine.recoverFromTranslog());
                }
            }

            // open and recover tlog with empty tlog
            {
                for (int i = 0; i < 2; i++) {
                    try (InternalEngine engine = new InternalEngine(copy(config, EngineConfig.OpenMode.OPEN_INDEX_AND_TRANSLOG))) {
                        Map<String, String> userData = engine.getLastCommittedSegmentInfos().getUserData();
                        assertEquals("1", userData.get(Translog.TRANSLOG_GENERATION_KEY));
                        assertEquals(engine.getTranslog().getTranslogUUID(), userData.get(Translog.TRANSLOG_UUID_KEY));
                        engine.recoverFromTranslog();
                        userData = engine.getLastCommittedSegmentInfos().getUserData();
                        assertEquals("no changes - nothing to commit", "1", userData.get(Translog.TRANSLOG_GENERATION_KEY));
                        assertEquals(engine.getTranslog().getTranslogUUID(), userData.get(Translog.TRANSLOG_UUID_KEY));
                    }
                }
            }
        }
    }
}<|MERGE_RESOLUTION|>--- conflicted
+++ resolved
@@ -231,11 +231,7 @@
         Field seqNoField = new NumericDocValuesField("_seq_no", 0);
         document.add(uidField);
         document.add(versionField);
-<<<<<<< HEAD
-        return new ParsedDocument(uidField, versionField, seqNoField, id, type, routing, timestamp, ttl, Arrays.asList(document), source, mappingUpdate);
-=======
-        return new ParsedDocument(versionField, id, type, routing, timestamp, ttl, Arrays.asList(document), source, mappingUpdate);
->>>>>>> d3d57da8
+        return new ParsedDocument(versionField, seqNoField, id, type, routing, timestamp, ttl, Arrays.asList(document), source, mappingUpdate);
     }
 
     protected Store createStore() throws IOException {
@@ -2105,7 +2101,7 @@
             // create
             {
                 ParsedDocument doc = testParsedDocument(Integer.toString(0), Integer.toString(0), "test", null, -1, -1, testDocument(), new BytesArray("{}"), null);
-                Engine.Index firstIndexRequest = new Engine.Index(newUid(Integer.toString(0)), doc, Versions.MATCH_DELETED, VersionType.INTERNAL, PRIMARY, System.nanoTime());
+                Engine.Index firstIndexRequest = new Engine.Index(newUid(Integer.toString(0)), doc, SequenceNumbersService.UNASSIGNED_SEQ_NO, Versions.MATCH_DELETED, VersionType.INTERNAL, PRIMARY, System.nanoTime());
 
                 try (InternalEngine engine = new InternalEngine(copy(config, EngineConfig.OpenMode.CREATE_INDEX_AND_TRANSLOG))){
                     engine.index(firstIndexRequest);
