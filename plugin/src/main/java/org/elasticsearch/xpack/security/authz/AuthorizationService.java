/*
 * Copyright Elasticsearch B.V. and/or licensed to Elasticsearch B.V. under one
 * or more contributor license agreements. Licensed under the Elastic License;
 * you may not use this file except in compliance with the Elastic License.
 */
package org.elasticsearch.xpack.security.authz;

import org.elasticsearch.ElasticsearchSecurityException;
import org.elasticsearch.action.ActionListener;
import org.elasticsearch.action.CompositeIndicesRequest;
import org.elasticsearch.action.DocWriteRequest;
import org.elasticsearch.action.IndicesRequest;
import org.elasticsearch.action.admin.indices.alias.Alias;
import org.elasticsearch.action.admin.indices.alias.IndicesAliasesRequest;
import org.elasticsearch.action.admin.indices.create.CreateIndexRequest;
import org.elasticsearch.action.bulk.BulkAction;
import org.elasticsearch.action.bulk.BulkItemRequest;
import org.elasticsearch.action.bulk.BulkShardRequest;
import org.elasticsearch.action.bulk.TransportShardBulkAction;
import org.elasticsearch.action.delete.DeleteAction;
import org.elasticsearch.action.get.MultiGetAction;
import org.elasticsearch.action.index.IndexAction;
import org.elasticsearch.action.search.ClearScrollAction;
import org.elasticsearch.action.search.MultiSearchAction;
import org.elasticsearch.action.search.SearchScrollAction;
import org.elasticsearch.action.search.SearchTransportService;
import org.elasticsearch.action.support.IndicesOptions;
import org.elasticsearch.action.support.replication.TransportReplicationAction.ConcreteShardRequest;
import org.elasticsearch.action.termvectors.MultiTermVectorsAction;
import org.elasticsearch.action.update.UpdateAction;
import org.elasticsearch.cluster.metadata.MetaData;
import org.elasticsearch.cluster.service.ClusterService;
import org.elasticsearch.common.Nullable;
import org.elasticsearch.common.component.AbstractComponent;
import org.elasticsearch.common.settings.Setting;
import org.elasticsearch.common.settings.Setting.Property;
import org.elasticsearch.common.settings.Settings;
import org.elasticsearch.common.util.concurrent.ThreadContext;
import org.elasticsearch.common.util.set.Sets;
import org.elasticsearch.threadpool.ThreadPool;
import org.elasticsearch.transport.TransportActionProxy;
import org.elasticsearch.transport.TransportRequest;
import org.elasticsearch.xpack.security.SecurityLifecycleService;
import org.elasticsearch.xpack.security.action.user.AuthenticateAction;
import org.elasticsearch.xpack.security.action.user.ChangePasswordAction;
import org.elasticsearch.xpack.security.action.user.HasPrivilegesAction;
import org.elasticsearch.xpack.security.action.user.UserRequest;
import org.elasticsearch.xpack.security.audit.AuditTrailService;
import org.elasticsearch.xpack.security.authc.Authentication;
import org.elasticsearch.xpack.security.authc.AuthenticationFailureHandler;
import org.elasticsearch.xpack.security.authc.esnative.NativeRealm;
import org.elasticsearch.xpack.security.authc.esnative.ReservedRealm;
import org.elasticsearch.xpack.security.authz.IndicesAndAliasesResolver.ResolvedIndices;
import org.elasticsearch.xpack.security.authz.accesscontrol.IndicesAccessControl;
import org.elasticsearch.xpack.security.authz.permission.ClusterPermission;
import org.elasticsearch.xpack.security.authz.permission.FieldPermissionsCache;
import org.elasticsearch.xpack.security.authz.permission.Role;
import org.elasticsearch.xpack.security.authz.privilege.ClusterPrivilege;
import org.elasticsearch.xpack.security.authz.privilege.IndexPrivilege;
import org.elasticsearch.xpack.security.authz.store.CompositeRolesStore;
import org.elasticsearch.xpack.security.authz.store.ReservedRolesStore;
import org.elasticsearch.xpack.security.support.Automatons;
import org.elasticsearch.xpack.security.user.AnonymousUser;
import org.elasticsearch.xpack.security.user.SystemUser;
import org.elasticsearch.xpack.security.user.User;
import org.elasticsearch.xpack.security.user.XPackUser;
import org.elasticsearch.xpack.sql.plugin.cli.action.CliAction;
import org.elasticsearch.xpack.sql.plugin.jdbc.action.JdbcAction;
import org.elasticsearch.xpack.sql.plugin.sql.action.SqlAction;

import java.util.Arrays;
import java.util.Collections;
import java.util.HashSet;
import java.util.List;
import java.util.Set;
import java.util.function.BiFunction;
import java.util.function.Predicate;

import static org.elasticsearch.xpack.security.Security.setting;
import static org.elasticsearch.xpack.security.support.Exceptions.authorizationError;

public class AuthorizationService extends AbstractComponent {
    public static final Setting<Boolean> ANONYMOUS_AUTHORIZATION_EXCEPTION_SETTING =
            Setting.boolSetting(setting("authc.anonymous.authz_exception"), true, Property.NodeScope);
    public static final String INDICES_PERMISSIONS_KEY = "_indices_permissions";
    public static final String INDICES_PERMISSIONS_RESOLVER_KEY = "_indices_permissions_resolver";
    public static final String ORIGINATING_ACTION_KEY = "_originating_action_name";

    private static final Predicate<String> MONITOR_INDEX_PREDICATE = IndexPrivilege.MONITOR.predicate();
    private static final Predicate<String> SAME_USER_PRIVILEGE = Automatons.predicate(
            ChangePasswordAction.NAME, AuthenticateAction.NAME, HasPrivilegesAction.NAME);

    private static final String INDEX_SUB_REQUEST_PRIMARY = IndexAction.NAME + "[p]";
    private static final String INDEX_SUB_REQUEST_REPLICA = IndexAction.NAME + "[r]";
    private static final String DELETE_SUB_REQUEST_PRIMARY = DeleteAction.NAME + "[p]";
    private static final String DELETE_SUB_REQUEST_REPLICA = DeleteAction.NAME + "[r]";

    private final ClusterService clusterService;
    private final CompositeRolesStore rolesStore;
    private final AuditTrailService auditTrail;
    private final IndicesAndAliasesResolver indicesAndAliasesResolver;
    private final AuthenticationFailureHandler authcFailureHandler;
    private final ThreadContext threadContext;
    private final AnonymousUser anonymousUser;
    private final FieldPermissionsCache fieldPermissionsCache;
    private final boolean isAnonymousEnabled;
    private final boolean anonymousAuthzExceptionEnabled;

    public AuthorizationService(Settings settings, CompositeRolesStore rolesStore, ClusterService clusterService,
                                AuditTrailService auditTrail, AuthenticationFailureHandler authcFailureHandler,
                                ThreadPool threadPool, AnonymousUser anonymousUser) {
        super(settings);
        this.rolesStore = rolesStore;
        this.clusterService = clusterService;
        this.auditTrail = auditTrail;
        this.indicesAndAliasesResolver = new IndicesAndAliasesResolver(settings, clusterService);
        this.authcFailureHandler = authcFailureHandler;
        this.threadContext = threadPool.getThreadContext();
        this.anonymousUser = anonymousUser;
        this.isAnonymousEnabled = AnonymousUser.isAnonymousEnabled(settings);
        this.anonymousAuthzExceptionEnabled = ANONYMOUS_AUTHORIZATION_EXCEPTION_SETTING.get(settings);
        this.fieldPermissionsCache = new FieldPermissionsCache(settings);
    }

    /**
     * Verifies that the given user can execute the given request (and action). If the user doesn't
     * have the appropriate privileges for this action/request, an {@link ElasticsearchSecurityException}
     * will be thrown.
     *
     * @param authentication The authentication information
     * @param action         The action
     * @param request        The request
     * @throws ElasticsearchSecurityException If the given user is no allowed to execute the given request
     */
    public void authorize(Authentication authentication, String action, TransportRequest request, Role userRole,
                          Role runAsRole) throws ElasticsearchSecurityException {
        final TransportRequest originalRequest = request;
        if (request instanceof ConcreteShardRequest) {
            request = ((ConcreteShardRequest<?>) request).getRequest();
            assert TransportActionProxy.isProxyRequest(request) == false : "expected non-proxy request for action: " + action;
        } else {
            request = TransportActionProxy.unwrapRequest(request);
            if (TransportActionProxy.isProxyRequest(originalRequest) && TransportActionProxy.isProxyAction(action) == false) {
                throw new IllegalStateException("originalRequest is a proxy request for: [" + request + "] but action: ["
                        + action + "] isn't");
            }
        }
        // prior to doing any authorization lets set the originating action in the context only
        putTransientIfNonExisting(ORIGINATING_ACTION_KEY, action);

        // first we need to check if the user is the system. If it is, we'll just authorize the system access
        if (SystemUser.is(authentication.getUser())) {
            if (SystemUser.isAuthorized(action) && SystemUser.is(authentication.getUser())) {
                setIndicesAccessControl(IndicesAccessControl.ALLOW_ALL);
                grant(authentication, action, request, null);
                return;
            }
            throw denial(authentication, action, request, null);
        }

        // get the roles of the authenticated user, which may be different than the effective
        Role permission = userRole;

        // check if the request is a run as request
        final boolean isRunAs = authentication.getUser().isRunAs();
        if (isRunAs) {
            // if we are running as a user we looked up then the authentication must contain a lookedUpBy. If it doesn't then this user
            // doesn't really exist but the authc service allowed it through to avoid leaking users that exist in the system
            if (authentication.getLookedUpBy() == null) {
                throw denyRunAs(authentication, action, request);
            } else if (permission.runAs().check(authentication.getUser().principal())) {
                grantRunAs(authentication, action, request);
                permission = runAsRole;
            } else {
                throw denyRunAs(authentication, action, request);
            }
        }

        // first, we'll check if the action is a cluster action. If it is, we'll only check it against the cluster permissions
        if (ClusterPrivilege.ACTION_MATCHER.test(action)) {
            ClusterPermission cluster = permission.cluster();
            if (cluster.check(action) || checkSameUserPermissions(action, request, authentication)) {
                setIndicesAccessControl(IndicesAccessControl.ALLOW_ALL);
                grant(authentication, action, request, null);
                return;
            }
            throw denial(authentication, action, request, null);
        }

        // ok... this is not a cluster action, let's verify it's an indices action
        if (!IndexPrivilege.ACTION_MATCHER.test(action)) {
            throw denial(authentication, action, request, null);
        }

        //composite actions are explicitly listed and will be authorized at the sub-request / shard level
        if (isCompositeAction(action)) {
            if (request instanceof CompositeIndicesRequest == false) {
                throw new IllegalStateException("Composite actions must implement " + CompositeIndicesRequest.class.getSimpleName()
                        + ", " + request.getClass().getSimpleName() + " doesn't");
            }
            // we check if the user can execute the action, without looking at indices, which will be authorized at the shard level
            if (permission.indices().check(action)) {
                grant(authentication, action, request, null);
                return;
            }
            throw denial(authentication, action, request, null);
        } else if (isDelayedIndicesAction(action)) {
            /* We check now if the user can execute the action without looking at indices.
             * The action is itself responsible for checking if the user can access the
             * indices when it runs. */
            if (permission.indices().check(action)) {
                grant(authentication, action, request, null);

                /* Now that we know the user can run the action we need to build a function
                 * that we can use later to fetch the user's actual permissions for an
                 * index. */
                final MetaData metaData = clusterService.state().metaData();
                final AuthorizedIndices authorizedIndices = new AuthorizedIndices(authentication.getUser(), permission, action, metaData);

                final TransportRequest finalRequest = request;
                final Role finalPermission = permission;
                setIndicesAccessControlResolver((indicesOptions, indices) -> {
                    /* The rest of security assumes that it can extract the indices from a
                     * request and it is fairly twisty to convince it otherwise so we adapt
                     * and stick our indices into a funny proxy request. Not ideal, but
                     * it'll do for now. */
                    IndicesRequest proxy = new IndicesRequest() {
                        @Override
                        public String[] indices() {
                            return indices;
                        }

                        @Override
                        public IndicesOptions indicesOptions() {
                            return indicesOptions;
                        }
                    };
                    Set<String> specificIndices = new HashSet<>();
                    Collections.addAll(specificIndices, indices);
                    ResolvedIndices resolvedIndices;
                    try {
                        resolvedIndices = indicesAndAliasesResolver.resolve(proxy, metaData, authorizedIndices);
                    } catch (Exception e) {
                        denial(authentication, action, finalRequest, specificIndices);
                        throw e;
                    }

                    Set<String> localIndices = new HashSet<>(resolvedIndices.getLocal());
                    IndicesAccessControl indicesAccessControl = authorizeIndices(action, finalRequest, localIndices, specificIndices,
                            authentication, finalPermission, metaData);
                    grant(authentication, action, finalRequest, specificIndices);
                    return indicesAccessControl;
                });
                return;
            }
            throw denial(authentication, action, request, null);
        } else if (isTranslatedToBulkAction(action)) {
            if (request instanceof CompositeIndicesRequest == false) {
                throw new IllegalStateException("Bulk translated actions must implement " + CompositeIndicesRequest.class.getSimpleName()
                        + ", " + request.getClass().getSimpleName() + " doesn't");
            }
            // we check if the user can execute the action, without looking at indices, which will be authorized at the shard level
            if (permission.indices().check(action)) {
                grant(authentication, action, request, null);
                return;
            }
            throw denial(authentication, action, request, null);
        } else if (TransportActionProxy.isProxyAction(action)) {
            // we authorize proxied actions once they are "unwrapped" on the next node
            if (TransportActionProxy.isProxyRequest(originalRequest) == false) {
                throw new IllegalStateException("originalRequest is not a proxy request: [" + originalRequest + "] but action: ["
                        + action + "] is a proxy action");
            }
            if (permission.indices().check(action)) {
                grant(authentication, action, request, null);
                return;
            } else {
                // we do this here in addition to the denial below since we might run into an assertion on scroll request below if we
                // don't have permission to read cross cluster but wrap a scroll request.
                throw denial(authentication, action, request, null);
            }
        }

        // some APIs are indices requests that are not actually associated with indices. For example,
        // search scroll request, is categorized under the indices context, but doesn't hold indices names
        // (in this case, the security check on the indices was done on the search request that initialized
        // the scroll. Given that scroll is implemented using a context on the node holding the shard, we
        // piggyback on it and enhance the context with the original authentication. This serves as our method
        // to validate the scroll id only stays with the same user!
        if (request instanceof IndicesRequest == false && request instanceof IndicesAliasesRequest == false) {
            //note that clear scroll shard level actions can originate from a clear scroll all, which doesn't require any
            //indices permission as it's categorized under cluster. This is why the scroll check is performed
            //even before checking if the user has any indices permission.
            if (isScrollRelatedAction(action)) {
                // if the action is a search scroll action, we first authorize that the user can execute the action for some
                // index and if they cannot, we can fail the request early before we allow the execution of the action and in
                // turn the shard actions
                if (SearchScrollAction.NAME.equals(action) && permission.indices().check(action) == false) {
                    throw denial(authentication, action, request, null);
                } else {
                    // we store the request as a transient in the ThreadContext in case of a authorization failure at the shard
                    // level. If authorization fails we will audit a access_denied message and will use the request to retrieve
                    // information such as the index and the incoming address of the request
                    grant(authentication, action, request, null);
                    return;
                }
            } else {
                assert false :
                        "only scroll related requests are known indices api that don't support retrieving the indices they relate to";
                throw denial(authentication, action, request, null);
            }
        }

        final boolean allowsRemoteIndices = request instanceof IndicesRequest
                && IndicesAndAliasesResolver.allowsRemoteIndices((IndicesRequest) request);

        // If this request does not allow remote indices
        // then the user must have permission to perform this action on at least 1 local index
        if (allowsRemoteIndices == false && permission.indices().check(action) == false) {
            throw denial(authentication, action, request, null);
        }

        final MetaData metaData = clusterService.state().metaData();
        final AuthorizedIndices authorizedIndices = new AuthorizedIndices(authentication.getUser(), permission, action, metaData);
        final ResolvedIndices resolvedIndices = resolveIndexNames(authentication, action, request, request, metaData, authorizedIndices);
        assert !resolvedIndices.isEmpty()
                : "every indices request needs to have its indices set thus the resolved indices must not be empty";

        // If this request does reference any remote indices
        // then the user must have permission to perform this action on at least 1 local index
        if (resolvedIndices.getRemote().isEmpty() && permission.indices().check(action) == false) {
            throw denial(authentication, action, request, null);
        }

        //all wildcard expressions have been resolved and only the security plugin could have set '-*' here.
        //'-*' matches no indices so we allow the request to go through, which will yield an empty response
        if (resolvedIndices.isNoIndicesPlaceholder()) {
            setIndicesAccessControl(IndicesAccessControl.ALLOW_NO_INDICES);
            grant(authentication, action, request, null);
            return;
        }

        final Set<String> localIndices = new HashSet<>(resolvedIndices.getLocal());
        IndicesAccessControl indicesAccessControl = authorizeIndices(action, request, localIndices, null, authentication,
                permission, metaData);
        setIndicesAccessControl(indicesAccessControl);

        //if we are creating an index we need to authorize potential aliases created at the same time
        if (IndexPrivilege.CREATE_INDEX_MATCHER.test(action)) {
            assert request instanceof CreateIndexRequest;
            Set<Alias> aliases = ((CreateIndexRequest) request).aliases();
            if (!aliases.isEmpty()) {
                Set<String> aliasesAndIndices = Sets.newHashSet(localIndices);
                for (Alias alias : aliases) {
                    aliasesAndIndices.add(alias.name());
                }
                indicesAccessControl = permission.authorize("indices:admin/aliases", aliasesAndIndices, metaData, fieldPermissionsCache);
                if (!indicesAccessControl.isGranted()) {
                    throw denial(authentication, "indices:admin/aliases", request, null);
                }
                // no need to re-add the indicesAccessControl in the context,
                // because the create index call doesn't do anything FLS or DLS
            }
        }

<<<<<<< HEAD
        grant(authentication, action, originalRequest, null);
    }

    private ResolvedIndices resolveIndexNames(Authentication authentication, String action, Object indicesRequest,
            TransportRequest mainRequest, MetaData metaData, AuthorizedIndices authorizedIndices) {
=======
        if (action.equals(TransportShardBulkAction.ACTION_NAME)) {
            // is this is performing multiple actions on the index, then check each of those actions.
            assert request instanceof BulkShardRequest
                    : "Action " + action + " requires " + BulkShardRequest.class + " but was " + request.getClass();

            if (localIndices.size() != 1) {
                throw new IllegalStateException("Action " + action + " should operate on exactly 1 local index but was "
                        + localIndices.size());
            }

            String index = localIndices.iterator().next();
            BulkShardRequest bulk = (BulkShardRequest) request;
            for (BulkItemRequest item : bulk.items()) {
                final String itemAction = getAction(item);
                final IndicesAccessControl itemAccessControl = permission.authorize(itemAction, localIndices, metaData,
                        fieldPermissionsCache);
                if (itemAccessControl.isGranted() == false) {
                    item.abort(index, denial(authentication, itemAction, request));
                }
            }
        }

        grant(authentication, action, originalRequest);
    }

    private String getAction(BulkItemRequest item) {
        final DocWriteRequest docWriteRequest = item.request();
        switch (docWriteRequest.opType()) {
            case INDEX:
            case CREATE:
                return IndexAction.NAME;
            case UPDATE:
                return UpdateAction.NAME;
            case DELETE:
                return DeleteAction.NAME;
        }
        throw new IllegalArgumentException("No equivalent action for opType [" + docWriteRequest.opType() + "]");
    }

    private ResolvedIndices resolveIndexNames(Authentication authentication, String action, TransportRequest request, MetaData metaData,
                                              AuthorizedIndices authorizedIndices) {
>>>>>>> 51603620
        try {
            return indicesAndAliasesResolver.resolve(indicesRequest, metaData, authorizedIndices);
        } catch (Exception e) {
            auditTrail.accessDenied(authentication.getUser(), action, mainRequest, null);
            throw e;
        }
    }

    private void setIndicesAccessControl(IndicesAccessControl accessControl) {
        putTransientIfNonExisting(INDICES_PERMISSIONS_KEY, accessControl);
    }

    /**
     * Sets a function to resolve {@link IndicesAccessControl} to be used by
     * {@link #isDelayedIndicesAction(String) actions} that do not know their
     * indices up front but still need to check permissions.
     */
    private void setIndicesAccessControlResolver(BiFunction<IndicesOptions, String[], IndicesAccessControl> accessControlResolver) {
        putTransientIfNonExisting(INDICES_PERMISSIONS_RESOLVER_KEY, accessControlResolver);
    }

    private void putTransientIfNonExisting(String key, Object value) {
        Object existing = threadContext.getTransient(key);
        if (existing == null) {
            threadContext.putTransient(key, value);
        }
    }

    public void roles(User user, ActionListener<Role> roleActionListener) {
        // we need to special case the internal users in this method, if we apply the anonymous roles to every user including these system
        // user accounts then we run into the chance of a deadlock because then we need to get a role that we may be trying to get as the
        // internal user. The SystemUser is special cased as it has special privileges to execute internal actions and should never be
        // passed into this method. The XPackUser has the Superuser role and we can simply return that
        if (SystemUser.is(user)) {
            throw new IllegalArgumentException("the user [" + user.principal() + "] is the system user and we should never try to get its" +
                    " roles");
        }
        if (XPackUser.is(user)) {
            assert XPackUser.INSTANCE.roles().length == 1 && ReservedRolesStore.SUPERUSER_ROLE.name().equals(XPackUser.INSTANCE.roles()[0]);
            roleActionListener.onResponse(ReservedRolesStore.SUPERUSER_ROLE);
            return;
        }

        Set<String> roleNames = new HashSet<>();
        Collections.addAll(roleNames, user.roles());
        if (isAnonymousEnabled && anonymousUser.equals(user) == false) {
            if (anonymousUser.roles().length == 0) {
                throw new IllegalStateException("anonymous is only enabled when the anonymous user has roles");
            }
            Collections.addAll(roleNames, anonymousUser.roles());
        }

        if (roleNames.isEmpty()) {
            roleActionListener.onResponse(Role.EMPTY);
        } else if (roleNames.contains(ReservedRolesStore.SUPERUSER_ROLE.name())) {
            roleActionListener.onResponse(ReservedRolesStore.SUPERUSER_ROLE);
        } else {
            rolesStore.roles(roleNames, fieldPermissionsCache, roleActionListener);
        }
    }

    private static boolean isCompositeAction(String action) {
        return action.equals(BulkAction.NAME) ||
                action.equals(MultiGetAction.NAME) ||
                action.equals(MultiTermVectorsAction.NAME) ||
                action.equals(MultiSearchAction.NAME) ||
                action.equals("indices:data/read/mpercolate") ||
                action.equals("indices:data/read/msearch/template") ||
                action.equals("indices:data/read/search/template") ||
                action.equals("indices:data/write/reindex");
    }

    /**
     * Delayed actions are authorized at start time but do not know which
     * indices they target when the start so {@link AuthorizationService}
     * sets up a function that can be used to authorize indices during
     * the request.
     */
    private static boolean isDelayedIndicesAction(String action) {
        return action.equals(SqlAction.NAME) ||
                action.equals(JdbcAction.NAME) ||
                action.equals(CliAction.NAME);
    }

    private static boolean isTranslatedToBulkAction(String action) {
        return action.equals(IndexAction.NAME) ||
                action.equals(DeleteAction.NAME) ||
                action.equals(INDEX_SUB_REQUEST_PRIMARY) ||
                action.equals(INDEX_SUB_REQUEST_REPLICA) ||
                action.equals(DELETE_SUB_REQUEST_PRIMARY) ||
                action.equals(DELETE_SUB_REQUEST_REPLICA);
    }

    private static boolean isScrollRelatedAction(String action) {
        return action.equals(SearchScrollAction.NAME) ||
                action.equals(SearchTransportService.FETCH_ID_SCROLL_ACTION_NAME) ||
                action.equals(SearchTransportService.QUERY_FETCH_SCROLL_ACTION_NAME) ||
                action.equals(SearchTransportService.QUERY_SCROLL_ACTION_NAME) ||
                action.equals(SearchTransportService.FREE_CONTEXT_SCROLL_ACTION_NAME) ||
                action.equals(ClearScrollAction.NAME) ||
                action.equals(SearchTransportService.CLEAR_SCROLL_CONTEXTS_ACTION_NAME);
    }

    /**
     * Authorize some indices, throwing an exception if they are not authorized and returning
     * the {@link IndicesAccessControl} if they are.
     */
    private IndicesAccessControl authorizeIndices(String action, TransportRequest request, Set<String> localIndices,
            Set<String> specificIndices, Authentication authentication, Role permission, MetaData metaData) {
        IndicesAccessControl indicesAccessControl = permission.authorize(action, localIndices, metaData, fieldPermissionsCache);
        if (!indicesAccessControl.isGranted()) {
            throw denial(authentication, action, request, specificIndices);
        }
        if (indicesAccessControl.getIndexPermissions(SecurityLifecycleService.SECURITY_INDEX_NAME) != null
                && indicesAccessControl.getIndexPermissions(SecurityLifecycleService.SECURITY_INDEX_NAME).isGranted()
                && XPackUser.is(authentication.getUser()) == false
                && MONITOR_INDEX_PREDICATE.test(action) == false
                && isSuperuser(authentication.getUser()) == false) {
            // only the superusers are allowed to work with this index, but we should allow indices monitoring actions through for debugging
            // purposes. These monitor requests also sometimes resolve indices concretely and then requests them
            logger.debug("user [{}] attempted to directly perform [{}] against the security index [{}]",
                    authentication.getUser().principal(), action, SecurityLifecycleService.SECURITY_INDEX_NAME);
            throw denial(authentication, action, request, specificIndices);
        }
        return indicesAccessControl;
    }

    static boolean checkSameUserPermissions(String action, TransportRequest request, Authentication authentication) {
        final boolean actionAllowed = SAME_USER_PRIVILEGE.test(action);
        if (actionAllowed) {
            if (request instanceof UserRequest == false) {
                assert false : "right now only a user request should be allowed";
                return false;
            }
            UserRequest userRequest = (UserRequest) request;
            String[] usernames = userRequest.usernames();
            if (usernames == null || usernames.length != 1 || usernames[0] == null) {
                assert false : "this role should only be used for actions to apply to a single user";
                return false;
            }
            final String username = usernames[0];
            final boolean sameUsername = authentication.getUser().principal().equals(username);
            if (sameUsername && ChangePasswordAction.NAME.equals(action)) {
                return checkChangePasswordAction(authentication);
            }

            assert AuthenticateAction.NAME.equals(action) || HasPrivilegesAction.NAME.equals(action) || sameUsername == false
                    : "Action '" + action + "' should not be possible when sameUsername=" + sameUsername;
            return sameUsername;
        }
        return false;
    }

    private static boolean checkChangePasswordAction(Authentication authentication) {
        // we need to verify that this user was authenticated by or looked up by a realm type that support password changes
        // otherwise we open ourselves up to issues where a user in a different realm could be created with the same username
        // and do malicious things
        final boolean isRunAs = authentication.getUser().isRunAs();
        final String realmType;
        if (isRunAs) {
            realmType = authentication.getLookedUpBy().getType();
        } else {
            realmType = authentication.getAuthenticatedBy().getType();
        }

        assert realmType != null;
        // ensure the user was authenticated by a realm that we can change a password for. The native realm is an internal realm and
        // right now only one can exist in the realm configuration - if this changes we should update this check
        return ReservedRealm.TYPE.equals(realmType) || NativeRealm.TYPE.equals(realmType);
    }

    ElasticsearchSecurityException denial(Authentication authentication, String action, TransportRequest request,
            @Nullable Set<String> specificIndices) {
        auditTrail.accessDenied(authentication.getUser(), action, request, specificIndices);
        return denialException(authentication, action);
    }

    private ElasticsearchSecurityException denyRunAs(Authentication authentication, String action, TransportRequest request) {
        auditTrail.runAsDenied(authentication.getUser(), action, request);
        return denialException(authentication, action);
    }

    private void grant(Authentication authentication, String action, TransportRequest request, @Nullable Set<String> specificIndices) {
        auditTrail.accessGranted(authentication.getUser(), action, request, specificIndices);
    }

    private void grantRunAs(Authentication authentication, String action, TransportRequest request) {
        auditTrail.runAsGranted(authentication.getUser(), action, request);
    }

    private ElasticsearchSecurityException denialException(Authentication authentication, String action) {
        final User authUser = authentication.getUser().authenticatedUser();
        // Special case for anonymous user
        if (isAnonymousEnabled && anonymousUser.equals(authUser)) {
            if (anonymousAuthzExceptionEnabled == false) {
                throw authcFailureHandler.authenticationRequired(action, threadContext);
            }
        }
        // check for run as
        if (authentication.getUser().isRunAs()) {
            return authorizationError("action [{}] is unauthorized for user [{}] run as [{}]", action, authUser.principal(),
                    authentication.getUser().principal());
        }
        return authorizationError("action [{}] is unauthorized for user [{}]", action, authUser.principal());
    }

    static boolean isSuperuser(User user) {
        return Arrays.stream(user.roles())
                .anyMatch(ReservedRolesStore.SUPERUSER_ROLE.name()::equals);
    }

    public static void addSettings(List<Setting<?>> settings) {
        settings.add(ANONYMOUS_AUTHORIZATION_EXCEPTION_SETTING);
    }
}<|MERGE_RESOLUTION|>--- conflicted
+++ resolved
@@ -363,13 +363,6 @@
             }
         }
 
-<<<<<<< HEAD
-        grant(authentication, action, originalRequest, null);
-    }
-
-    private ResolvedIndices resolveIndexNames(Authentication authentication, String action, Object indicesRequest,
-            TransportRequest mainRequest, MetaData metaData, AuthorizedIndices authorizedIndices) {
-=======
         if (action.equals(TransportShardBulkAction.ACTION_NAME)) {
             // is this is performing multiple actions on the index, then check each of those actions.
             assert request instanceof BulkShardRequest
@@ -387,12 +380,12 @@
                 final IndicesAccessControl itemAccessControl = permission.authorize(itemAction, localIndices, metaData,
                         fieldPermissionsCache);
                 if (itemAccessControl.isGranted() == false) {
-                    item.abort(index, denial(authentication, itemAction, request));
+                    item.abort(index, denial(authentication, itemAction, request, null));
                 }
             }
         }
 
-        grant(authentication, action, originalRequest);
+        grant(authentication, action, originalRequest, null);
     }
 
     private String getAction(BulkItemRequest item) {
@@ -409,9 +402,9 @@
         throw new IllegalArgumentException("No equivalent action for opType [" + docWriteRequest.opType() + "]");
     }
 
-    private ResolvedIndices resolveIndexNames(Authentication authentication, String action, TransportRequest request, MetaData metaData,
+    private ResolvedIndices resolveIndexNames(Authentication authentication, String action, Object indicesRequest,
+                                              TransportRequest mainRequest, MetaData metaData,
                                               AuthorizedIndices authorizedIndices) {
->>>>>>> 51603620
         try {
             return indicesAndAliasesResolver.resolve(indicesRequest, metaData, authorizedIndices);
         } catch (Exception e) {
