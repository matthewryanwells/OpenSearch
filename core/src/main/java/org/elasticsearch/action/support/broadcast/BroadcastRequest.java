/*
 * Licensed to Elasticsearch under one or more contributor
 * license agreements. See the NOTICE file distributed with
 * this work for additional information regarding copyright
 * ownership. Elasticsearch licenses this file to you under
 * the Apache License, Version 2.0 (the "License"); you may
 * not use this file except in compliance with the License.
 * You may obtain a copy of the License at
 *
 *    http://www.apache.org/licenses/LICENSE-2.0
 *
 * Unless required by applicable law or agreed to in writing,
 * software distributed under the License is distributed on an
 * "AS IS" BASIS, WITHOUT WARRANTIES OR CONDITIONS OF ANY
 * KIND, either express or implied.  See the License for the
 * specific language governing permissions and limitations
 * under the License.
 */

package org.elasticsearch.action.support.broadcast;

import org.elasticsearch.action.ActionRequest;
import org.elasticsearch.action.ActionRequestValidationException;
import org.elasticsearch.action.IndicesRequest;
import org.elasticsearch.action.support.IndicesOptions;
import org.elasticsearch.common.io.stream.StreamInput;
import org.elasticsearch.common.io.stream.StreamOutput;

import java.io.IOException;

/**
 *
 */
public class BroadcastRequest<Request extends BroadcastRequest<Request>> extends ActionRequest<Request> implements IndicesRequest.Replaceable {

    protected String[] indices;
    private IndicesOptions indicesOptions = IndicesOptions.strictExpandOpenAndForbidClosed();

    public BroadcastRequest() {
<<<<<<< HEAD
=======

    }

    protected BroadcastRequest(ActionRequest<?> originalRequest) {
        super(originalRequest);
>>>>>>> 5c881643
    }

    protected BroadcastRequest(String[] indices) {
        this.indices = indices;
    }

    @Override
    public String[] indices() {
        return indices;
    }

    @SuppressWarnings("unchecked")
    @Override
    public final Request indices(String... indices) {
        this.indices = indices;
        return (Request) this;
    }

    @Override
    public ActionRequestValidationException validate() {
        return null;
    }

    @Override
    public IndicesOptions indicesOptions() {
        return indicesOptions;
    }

    @SuppressWarnings("unchecked")
    public final Request indicesOptions(IndicesOptions indicesOptions) {
        this.indicesOptions = indicesOptions;
        return (Request) this;
    }

    @Override
    public void writeTo(StreamOutput out) throws IOException {
        super.writeTo(out);
        out.writeStringArrayNullable(indices);
        indicesOptions.writeIndicesOptions(out);
    }

    @Override
    public void readFrom(StreamInput in) throws IOException {
        super.readFrom(in);
        indices = in.readStringArray();
        indicesOptions = IndicesOptions.readIndicesOptions(in);
    }
}<|MERGE_RESOLUTION|>--- conflicted
+++ resolved
@@ -37,14 +37,6 @@
     private IndicesOptions indicesOptions = IndicesOptions.strictExpandOpenAndForbidClosed();
 
     public BroadcastRequest() {
-<<<<<<< HEAD
-=======
-
-    }
-
-    protected BroadcastRequest(ActionRequest<?> originalRequest) {
-        super(originalRequest);
->>>>>>> 5c881643
     }
 
     protected BroadcastRequest(String[] indices) {
